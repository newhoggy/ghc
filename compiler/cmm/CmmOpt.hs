--- conflicted
+++ resolved
@@ -157,38 +157,16 @@
 cmmMiniInlineStmts _      _    [] = []
 cmmMiniInlineStmts dflags uses (stmt@(CmmAssign (CmmLocal (LocalReg u _)) expr) : stmts)
         -- not used: just discard this assignment
-<<<<<<< HEAD
   | 0 <- lookupWithDefaultUFM uses 0 u
-  = cmmMiniInlineStmts platform uses stmts
+  = cmmMiniInlineStmts uses stmts
 
         -- used (foldable to small thing): try to inline at all the use sites
-=======
-  | Nothing <- lookupUFM uses u
-  = cmmMiniInlineStmts dflags uses stmts
-
-        -- used (literal): try to inline at all the use sites
-  | Just n <- lookupUFM uses u, isLit expr
-  =
-     ncgDebugTrace ("nativeGen: inlining " ++ showSDoc dflags (pprStmt stmt)) $
-     case lookForInlineLit u expr stmts of
-         (m, stmts')
-             | n == m -> cmmMiniInlineStmts dflags (delFromUFM uses u) stmts'
-             | otherwise ->
-                 stmt : cmmMiniInlineStmts dflags (adjustUFM (\x -> x - m) uses u) stmts'
-
-        -- used (foldable to literal): try to inline at all the use sites
->>>>>>> 0d19922a
   | Just n <- lookupUFM uses u,
     e <- wrapRecExp foldExp expr,
     isTiny e
   =
-<<<<<<< HEAD
-     ncgDebugTrace ("nativeGen: inlining " ++ showSDoc (pprStmt platform stmt)) $
+     ncgDebugTrace ("nativeGen: inlining " ++ showSDoc (pprStmt stmt)) $
      case lookForInlineMany u e stmts of
-=======
-     ncgDebugTrace ("nativeGen: inlining " ++ showSDoc dflags (pprStmt stmt)) $
-     case lookForInlineLit u e stmts of
->>>>>>> 0d19922a
          (m, stmts')
              | n == m -> cmmMiniInlineStmts dflags (delFromUFM uses u) stmts'
              | otherwise ->
@@ -201,15 +179,12 @@
      ncgDebugTrace ("nativeGen: inlining " ++ showSDoc dflags (pprStmt stmt)) $
      cmmMiniInlineStmts dflags uses stmts'
  where
-<<<<<<< HEAD
   isTiny (CmmLit _) = True
   isTiny (CmmReg (CmmGlobal _)) = True
          -- not CmmLocal: that might invalidate the usage analysis results
   isTiny _ = False
 
-=======
   platform = targetPlatform dflags
->>>>>>> 0d19922a
   foldExp (CmmMachOp op args) = cmmMachOpFold platform op args
   foldExp e = e
 
