--- conflicted
+++ resolved
@@ -712,13 +712,8 @@
                               ; return $ RecordCon c' noPostTcExpr (HsRecFields flds' Nothing)}
     cvt (RecUpdE e flds) = do { e' <- cvtl e
                               ; flds' <- mapM cvtFld flds
-<<<<<<< HEAD
-                              ; return $ RecordUpd e' flds' [] [] [] }
-=======
-                              ; return $ RecordUpd e'
-                                          (HsRecFields flds' Nothing)
+                              ; return $ RecordUpd e' flds'
                                           PlaceHolder PlaceHolder PlaceHolder }
->>>>>>> a52db231
     cvt (StaticE e)      = fmap HsStatic $ cvtl e
 
 {- Note [Dropping constructors]
