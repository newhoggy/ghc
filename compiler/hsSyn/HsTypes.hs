{-
(c) The University of Glasgow 2006
(c) The GRASP/AQUA Project, Glasgow University, 1992-1998


HsTypes: Abstract syntax: user-defined types
-}

{-# LANGUAGE DeriveDataTypeable #-}
{-# LANGUAGE FlexibleContexts #-}
{-# LANGUAGE FlexibleInstances #-}
{-# LANGUAGE StandaloneDeriving #-}
{-# LANGUAGE TypeSynonymInstances #-}
{-# LANGUAGE UndecidableInstances #-} -- Note [Pass sensitive types]
                                      -- in module PlaceHolder
{-# LANGUAGE ConstraintKinds #-}
{-# LANGUAGE CPP #-}

module HsTypes (
        HsType(..), LHsType, HsKind, LHsKind,
        HsTyOp,LHsTyOp,
        HsTyVarBndr(..), LHsTyVarBndr,
        LHsQTyVars(..),
        HsImplicitBndrs(..), 
        HsWildCardBndrs(..),
        LHsSigType, LHsSigWcType, LHsWcType,
        HsTupleSort(..),
        HsContext, LHsContext,
        HsTyWrapper(..),
        HsTyLit(..),
        HsIPName(..), hsIPNameFS,

        LBangType, BangType,
        HsSrcBang(..), HsImplBang(..),
        SrcStrictness(..), SrcUnpackedness(..),
        getBangType, getBangStrictness,

        ConDeclField(..), LConDeclField, pprConDeclFields,

        FieldOcc(..), LFieldOcc, mkFieldOcc,
        AmbiguousFieldOcc(..), mkAmbiguousFieldOcc,
        rdrNameAmbiguousFieldOcc, selectorAmbiguousFieldOcc,
        unambiguousFieldOcc, ambiguousFieldOcc,

        HsWildCardInfo(..), mkAnonWildCardTy, mkNamedWildCardTy,
        wildCardName, sameWildCard, sameNamedWildCard,
        isAnonWildCard, isNamedWildCard,

        mkHsImplicitBndrs, mkHsWildCardBndrs, hsImplicitBody,
        mkEmptyImplicitBndrs, mkEmptyWildCardBndrs,
        mkHsQTvs, hsQTvBndrs, isHsKindedTyVar, hsTvbAllKinded,
        hsScopedTvs, hsWcScopedTvs, dropWildCards,
        hsTyVarName, hsLKiTyVarNames,
        hsLTyVarName, hsLTyVarNames, hsLTyVarLocName,
        splitLHsInstDeclTy, getLHsInstDeclClass_maybe,
        splitLHsPatSynTy,
        splitLHsForAllTy, splitLHsQualTy, splitLHsSigmaTy,
        splitLHsClassTy_maybe,
        splitHsFunType, splitHsAppTys, hsTyGetAppHead_maybe,
        mkHsAppTys, mkHsOpTy,
        ignoreParens, hsSigType, hsSigWcType,
        hsLTyVarBndrsToTypes,

        -- Printing
        pprParendHsType, pprHsForAll, pprHsForAllTvs, pprHsForAllExtra,
        pprHsContext, pprHsContextNoArrow, pprHsContextMaybe
    ) where

import {-# SOURCE #-} HsExpr ( HsSplice, pprSplice )

import PlaceHolder ( PostTc,PostRn,DataId,PlaceHolder(..) )

import Id( Id )
import Name( Name )
import RdrName( RdrName )
import DataCon( HsSrcBang(..), HsImplBang(..),
                SrcStrictness(..), SrcUnpackedness(..) )
import TysPrim( funTyConName )
import Type
import HsDoc
import BasicTypes
import SrcLoc
import StaticFlags
import Outputable
import FastString
import Maybes( isJust )

import Data.Data hiding ( Fixity )
import Data.Maybe ( fromMaybe )
<<<<<<< HEAD
=======
#if __GLASGOW_HASKELL__ < 709
import Data.Monoid hiding ((<>))
#endif
#if __GLASGOW_HASKELL__ > 710
import Data.Semigroup   ( Semigroup )
import qualified Data.Semigroup as Semigroup
#endif
>>>>>>> 290def72

{-
************************************************************************
*                                                                      *
\subsection{Bang annotations}
*                                                                      *
************************************************************************
-}

type LBangType name = Located (BangType name)
type BangType name  = HsType name       -- Bangs are in the HsType data type

getBangType :: LHsType a -> LHsType a
getBangType (L _ (HsBangTy _ ty)) = ty
getBangType ty                    = ty

getBangStrictness :: LHsType a -> HsSrcBang
getBangStrictness (L _ (HsBangTy s _)) = s
getBangStrictness _ = (HsSrcBang Nothing NoSrcUnpack NoSrcStrict)

{-
************************************************************************
*                                                                      *
\subsection{Data types}
*                                                                      *
************************************************************************

This is the syntax for types as seen in type signatures.

Note [HsBSig binder lists]
~~~~~~~~~~~~~~~~~~~~~~~~~~
Consider a binder (or pattern) decoarated with a type or kind,
   \ (x :: a -> a). blah
   forall (a :: k -> *) (b :: k). blah
Then we use a LHsBndrSig on the binder, so that the
renamer can decorate it with the variables bound
by the pattern ('a' in the first example, 'k' in the second),
assuming that neither of them is in scope already
See also Note [Kind and type-variable binders] in RnTypes

Note [HsType binders]
~~~~~~~~~~~~~~~~~~~~~
The system fr recording type and kind-variable binders in HsTypes
is a bit complicated.  Here's how it works.

* In a HsType,
     HsForAllTy   represents an /explicit, user-written/ 'forall'
                   e.g.   forall a b. ...
     HsQualTy     reprsents an /explicit, user-written/ context
                   e.g.   (Eq a, Show a) => ...
                  The context can be empty if that's what the user wrote
  These constructors reprsents what the user wrote, no more
  and no less.

* HsTyVarBndr describes a quantified type variable written by the
  user.  For example
     f :: forall a (b :: *).  blah
  here 'a' and '(b::*)' are each a HsTyVarBndr.  A HsForAllTy has
  a list of LHsTyVarBndrs.

* HsImplicitBndrs is a wrapper that gives the implicitly-quantified
  kind and type variables of the wrapped thing.  It is filled in by
  the renamer.   For example, if the
  user writes
     f :: a -> a
  the HsImplicitBinders binds the 'a' (not a HsForAllTy!).
  NB: this implicit quantification is purely lexical: we bind any
      type or kind variables that are not in scope. The type checker
      may subsequently quantify over further kind variables.

* HsWildCardBndrs is a wrapper that binds the wildcard variables
  of the wrapped thing.  It is filled in by the renamer
     f :: _a -> _
  The enclosing HsWildCardBndrs binds the wildcards _a and _.

* The explicit presence of these wrappers specifies, in the HsSyn,
  exactly where implicit quantification is allowed, and where
  wildcards are allowed.

* LHsQTyVars is used in data/class declarations, where the user gives
  explicit *type* variable bindings, but we need to implicitly bind
  *kind* variables.  For example
      class C (a :: k -> *) where ...
  The 'k' is implicitly bound in the hsq_tvs field of LHsQTyVars

-}

type LHsContext name = Located (HsContext name)
      -- ^ 'ApiAnnotation.AnnKeywordId' : 'ApiAnnotation.AnnUnit'

      -- For details on above see note [Api annotations] in ApiAnnotation

type HsContext name = [LHsType name]

type LHsType name = Located (HsType name)
      -- ^ May have 'ApiAnnotation.AnnKeywordId' : 'ApiAnnotation.AnnComma' when
      --   in a list

      -- For details on above see note [Api annotations] in ApiAnnotation
type HsKind name = HsType name
type LHsKind name = Located (HsKind name)
      -- ^ 'ApiAnnotation.AnnKeywordId' : 'ApiAnnotation.AnnDcolon'

      -- For details on above see note [Api annotations] in ApiAnnotation

--------------------------------------------------
--             LHsQTyVars
--  The explicitly-quantified binders in a data/type declaration

type LHsTyVarBndr name = Located (HsTyVarBndr name)
                         -- See Note [HsType binders]

data LHsQTyVars name   -- See Note [HsType binders]
  = HsQTvs { hsq_kvs :: PostRn name [Name]      -- Kind variables
           , hsq_tvs :: [LHsTyVarBndr name]     -- Type variables
             -- See Note [HsForAllTy tyvar binders]
    }
  deriving( Typeable )

deriving instance (DataId name) => Data (LHsQTyVars name)

mkHsQTvs :: [LHsTyVarBndr RdrName] -> LHsQTyVars RdrName
mkHsQTvs tvs = HsQTvs { hsq_kvs = PlaceHolder, hsq_tvs = tvs }

hsQTvBndrs :: LHsQTyVars name -> [LHsTyVarBndr name]
hsQTvBndrs = hsq_tvs

<<<<<<< HEAD
=======
#if __GLASGOW_HASKELL__ > 710
instance Semigroup (LHsTyVarBndrs name) where
  HsQTvs kvs1 tvs1 <> HsQTvs kvs2 tvs2
    = HsQTvs (kvs1 ++ kvs2) (tvs1 ++ tvs2)
#endif

instance Monoid (LHsTyVarBndrs name) where
  mempty = emptyHsQTvs
  mappend (HsQTvs kvs1 tvs1) (HsQTvs kvs2 tvs2)
    = HsQTvs (kvs1 ++ kvs2) (tvs1 ++ tvs2)

>>>>>>> 290def72
------------------------------------------------
--            HsImplicitBndrs
-- Used to quantify the binders of a type in cases
-- when a HsForAll isn't appropriate:
--    * Patterns in a type/data family instance (HsTyPats)
--    * Type of a rule binder (RuleBndr)
--    * Pattern type signatures (SigPatIn)
-- In the last of these, wildcards can happen, so we must accommodate them

data HsImplicitBndrs name thing   -- See Note [HsType binders]
  = HsIB { hsib_kvs :: PostRn name [Name] -- Implicitly-bound kind vars
         , hsib_tvs :: PostRn name [Name] -- Implicitly-bound type vars
         , hsib_body :: thing              -- Main payload (type or list of types)
    }
  deriving (Typeable)

data HsWildCardBndrs name thing   -- See Note [HsType binders]
  = HsWC { hswc_wcs :: PostRn name [Name] -- Wild cards
         , hswc_ctx :: Maybe SrcSpan     -- Indicates whether hswc_body has an
                                         -- extra-constraint wildcard, and if so where
                                         --    e.g.  (Eq a, _) => a -> a
                                         -- NB: the wildcard stays in the type
         , hswc_body :: thing }  -- Main payload (type or list of types)
  deriving( Typeable )

deriving instance (Data name, Data thing, Data (PostRn name [Name]))
  => Data (HsImplicitBndrs name thing)

deriving instance (Data name, Data thing, Data (PostRn name [Name]))
  => Data (HsWildCardBndrs name thing)

type LHsSigType   name = HsImplicitBndrs name (LHsType name)    -- Implicit only
type LHsWcType    name = HsWildCardBndrs name (LHsType name)    -- Wildcard only
type LHsSigWcType name = HsImplicitBndrs name (LHsWcType name)  -- Both

-- See Note [Representing type signatures]

hsImplicitBody :: HsImplicitBndrs name thing -> thing
hsImplicitBody (HsIB { hsib_body = body }) = body

hsSigType :: LHsSigType name -> LHsType name
hsSigType = hsImplicitBody

hsSigWcType :: LHsSigWcType name -> LHsType name
hsSigWcType sig_ty = hswc_body (hsib_body sig_ty)

dropWildCards :: LHsSigWcType name -> LHsSigType name
-- Drop the wildcard part of a LHsSigWcType
dropWildCards sig_ty = sig_ty { hsib_body = hsSigWcType sig_ty }

{- Note [Representing type signatures]
~~~~~~~~~~~~~~~~~~~~~~~~~~~~~~~~~~~~~~
HsSigType is used to represent an explicit user type signature
such as   f :: a -> a
     or   g (x :: a -> a) = x

A HsSigType is just a HsImplicitBndrs wrapping a LHsType.
 * The HsImplicitBndrs binds the /implicitly/ quantified tyvars
 * The LHsType binds the /explictly/ quantified tyvars

E.g. For a signature like
   f :: forall (a::k). blah
we get
   HsIB { hsib_kvs = [k]
        , hsib_tvs = []
        , hsib_body = HsForAllTy { hst_bndrs = [(a::*)]
                                 , hst_body = blah }
The implicit kind variable 'k' is bound by the HsIB;
the explictly forall'd tyvar 'a' is bounnd by the HsForAllTy
-}

mkHsImplicitBndrs :: thing -> HsImplicitBndrs RdrName thing
mkHsImplicitBndrs x = HsIB { hsib_body = x
                           , hsib_kvs = PlaceHolder
                           , hsib_tvs = PlaceHolder }

mkHsWildCardBndrs :: thing -> HsWildCardBndrs RdrName thing
mkHsWildCardBndrs x = HsWC { hswc_body = x
                           , hswc_wcs  = PlaceHolder
                           , hswc_ctx  = Nothing }

-- Add empty binders.  This is a bit suspicious; what if
-- the wrapped thing had free type variables?
mkEmptyImplicitBndrs :: thing -> HsImplicitBndrs Name thing
mkEmptyImplicitBndrs x = HsIB { hsib_body = x
                              , hsib_kvs = []
                              , hsib_tvs = [] }

mkEmptyWildCardBndrs :: thing -> HsWildCardBndrs Name thing
mkEmptyWildCardBndrs x = HsWC { hswc_body = x
                              , hswc_wcs  = []
                              , hswc_ctx  = Nothing }


--------------------------------------------------
-- | These names are used early on to store the names of implicit
-- parameters.  They completely disappear after type-checking.
newtype HsIPName = HsIPName FastString
  deriving( Eq, Data, Typeable )

hsIPNameFS :: HsIPName -> FastString
hsIPNameFS (HsIPName n) = n

instance Outputable HsIPName where
    ppr (HsIPName n) = char '?' <> ftext n -- Ordinary implicit parameters

instance OutputableBndr HsIPName where
    pprBndr _ n   = ppr n         -- Simple for now
    pprInfixOcc  n = ppr n
    pprPrefixOcc n = ppr n

--------------------------------------------------
data HsTyVarBndr name
  = UserTyVar        -- no explicit kinding
         (Located name)
        -- See Note [Located RdrNames] in HsExpr
  | KindedTyVar
         (Located name)
         (LHsKind name)  -- The user-supplied kind signature
        -- ^
        --  - 'ApiAnnotation.AnnKeywordId' : 'ApiAnnotation.AnnOpen',
        --          'ApiAnnotation.AnnDcolon', 'ApiAnnotation.AnnClose'

        -- For details on above see note [Api annotations] in ApiAnnotation
  deriving (Typeable)
deriving instance (DataId name) => Data (HsTyVarBndr name)

-- | Does this 'HsTyVarBndr' come with an explicit kind annotation?
isHsKindedTyVar :: HsTyVarBndr name -> Bool
isHsKindedTyVar (UserTyVar {})   = False
isHsKindedTyVar (KindedTyVar {}) = True

-- | Do all type variables in this 'LHsTyVarBndr' come with kind annotations?
hsTvbAllKinded :: LHsQTyVars name -> Bool
hsTvbAllKinded = all (isHsKindedTyVar . unLoc) . hsQTvBndrs

data HsType name
  = HsForAllTy   -- See Note [HsType binders]
      { hst_bndrs :: [LHsTyVarBndr name]   -- Explicit, user-supplied 'forall a b c'
      , hst_body  :: LHsType name          -- body type
      }
      -- ^ - 'ApiAnnotation.AnnKeywordId' : 'ApiAnnotation.AnnForall',
      --         'ApiAnnotation.AnnDot','ApiAnnotation.AnnDarrow'
      -- For details on above see note [Api annotations] in ApiAnnotation

  | HsQualTy   -- See Note [HsType binders]
      { hst_ctxt :: LHsContext name       -- Context C => blah
      , hst_body :: LHsType name }

  | HsTyVar    (Located name)
                  -- Type variable, type constructor, or data constructor
                  -- see Note [Promotions (HsTyVar)]
                  -- See Note [Located RdrNames] in HsExpr
      -- ^ - 'ApiAnnotation.AnnKeywordId' : None

      -- For details on above see note [Api annotations] in ApiAnnotation

  | HsAppTy             (LHsType name)
                        (LHsType name)
      -- ^ - 'ApiAnnotation.AnnKeywordId' : None

      -- For details on above see note [Api annotations] in ApiAnnotation

  | HsFunTy             (LHsType name)   -- function type
                        (LHsType name)
      -- ^ - 'ApiAnnotation.AnnKeywordId' : 'ApiAnnotation.AnnRarrow',

      -- For details on above see note [Api annotations] in ApiAnnotation

  | HsListTy            (LHsType name)  -- Element type
      -- ^ - 'ApiAnnotation.AnnKeywordId' : 'ApiAnnotation.AnnOpen' @'['@,
      --         'ApiAnnotation.AnnClose' @']'@

      -- For details on above see note [Api annotations] in ApiAnnotation

  | HsPArrTy            (LHsType name)  -- Elem. type of parallel array: [:t:]
      -- ^ - 'ApiAnnotation.AnnKeywordId' : 'ApiAnnotation.AnnOpen' @'[:'@,
      --         'ApiAnnotation.AnnClose' @':]'@

      -- For details on above see note [Api annotations] in ApiAnnotation

  | HsTupleTy           HsTupleSort
                        [LHsType name]  -- Element types (length gives arity)
    -- ^ - 'ApiAnnotation.AnnKeywordId' : 'ApiAnnotation.AnnOpen' @'(' or '(#'@,
    --         'ApiAnnotation.AnnClose' @')' or '#)'@

    -- For details on above see note [Api annotations] in ApiAnnotation

  | HsOpTy              (LHsType name) (LHsTyOp name) (LHsType name)
      -- ^ - 'ApiAnnotation.AnnKeywordId' : None

      -- For details on above see note [Api annotations] in ApiAnnotation

  | HsParTy             (LHsType name)   -- See Note [Parens in HsSyn] in HsExpr
        -- Parenthesis preserved for the precedence re-arrangement in RnTypes
        -- It's important that a * (b + c) doesn't get rearranged to (a*b) + c!
      -- ^ - 'ApiAnnotation.AnnKeywordId' : 'ApiAnnotation.AnnOpen' @'('@,
      --         'ApiAnnotation.AnnClose' @')'@

      -- For details on above see note [Api annotations] in ApiAnnotation

  | HsIParamTy          HsIPName         -- (?x :: ty)
                        (LHsType name)   -- Implicit parameters as they occur in contexts
      -- ^
      -- > (?x :: ty)
      --
      -- - 'ApiAnnotation.AnnKeywordId' : 'ApiAnnotation.AnnDcolon'

      -- For details on above see note [Api annotations] in ApiAnnotation

  | HsEqTy              (LHsType name)   -- ty1 ~ ty2
                        (LHsType name)   -- Always allowed even without TypeOperators, and has special kinding rule
      -- ^
      -- > ty1 ~ ty2
      --
      -- - 'ApiAnnotation.AnnKeywordId' : 'ApiAnnotation.AnnTilde'

      -- For details on above see note [Api annotations] in ApiAnnotation

  | HsKindSig           (LHsType name)  -- (ty :: kind)
                        (LHsKind name)  -- A type with a kind signature
      -- ^
      -- > (ty :: kind)
      --
      -- - 'ApiAnnotation.AnnKeywordId' : 'ApiAnnotation.AnnOpen' @'('@,
      --         'ApiAnnotation.AnnDcolon','ApiAnnotation.AnnClose' @')'@

      -- For details on above see note [Api annotations] in ApiAnnotation

  | HsSpliceTy          (HsSplice name)   -- Includes quasi-quotes
                        (PostTc name Kind)
      -- ^ - 'ApiAnnotation.AnnKeywordId' : 'ApiAnnotation.AnnOpen' @'$('@,
      --         'ApiAnnotation.AnnClose' @')'@

      -- For details on above see note [Api annotations] in ApiAnnotation

  | HsDocTy             (LHsType name) LHsDocString -- A documented type
      -- ^ - 'ApiAnnotation.AnnKeywordId' : None

      -- For details on above see note [Api annotations] in ApiAnnotation

  | HsBangTy    HsSrcBang (LHsType name)   -- Bang-style type annotations
      -- ^ - 'ApiAnnotation.AnnKeywordId' :
      --         'ApiAnnotation.AnnOpen' @'{-\# UNPACK' or '{-\# NOUNPACK'@,
      --         'ApiAnnotation.AnnClose' @'#-}'@
      --         'ApiAnnotation.AnnBang' @\'!\'@

      -- For details on above see note [Api annotations] in ApiAnnotation

  | HsRecTy     [LConDeclField name]    -- Only in data type declarations
      -- ^ - 'ApiAnnotation.AnnKeywordId' : 'ApiAnnotation.AnnOpen' @'{'@,
      --         'ApiAnnotation.AnnClose' @'}'@

      -- For details on above see note [Api annotations] in ApiAnnotation

  | HsCoreTy Type       -- An escape hatch for tunnelling a *closed*
                        -- Core Type through HsSyn.
      -- ^ - 'ApiAnnotation.AnnKeywordId' : None

      -- For details on above see note [Api annotations] in ApiAnnotation

  | HsExplicitListTy       -- A promoted explicit list
        (PostTc name Kind) -- See Note [Promoted lists and tuples]
        [LHsType name]
      -- ^ - 'ApiAnnotation.AnnKeywordId' : 'ApiAnnotation.AnnOpen' @"'["@,
      --         'ApiAnnotation.AnnClose' @']'@

      -- For details on above see note [Api annotations] in ApiAnnotation

  | HsExplicitTupleTy      -- A promoted explicit tuple
        [PostTc name Kind] -- See Note [Promoted lists and tuples]
        [LHsType name]
      -- ^ - 'ApiAnnotation.AnnKeywordId' : 'ApiAnnotation.AnnOpen' @"'("@,
      --         'ApiAnnotation.AnnClose' @')'@

      -- For details on above see note [Api annotations] in ApiAnnotation

  | HsTyLit HsTyLit      -- A promoted numeric literal.
      -- ^ - 'ApiAnnotation.AnnKeywordId' : None

      -- For details on above see note [Api annotations] in ApiAnnotation

  | HsWrapTy HsTyWrapper (HsType name)  -- only in typechecker output
      -- ^ - 'ApiAnnotation.AnnKeywordId' : None

      -- For details on above see note [Api annotations] in ApiAnnotation

  | HsWildCardTy (HsWildCardInfo name)  -- A type wildcard
      -- ^ - 'ApiAnnotation.AnnKeywordId' : None

      -- For details on above see note [Api annotations] in ApiAnnotation
  deriving (Typeable)
deriving instance (DataId name) => Data (HsType name)

-- Note [Literal source text] in BasicTypes for SourceText fields in
-- the following
data HsTyLit
  = HsNumTy SourceText Integer
  | HsStrTy SourceText FastString
    deriving (Data, Typeable)

data HsTyWrapper
  = WpKiApps [Kind]  -- kind instantiation: [] k1 k2 .. kn
  deriving (Data, Typeable)

type LHsTyOp name = HsTyOp (Located name)
type HsTyOp name = (HsTyWrapper, name)

mkHsOpTy :: LHsType name -> Located name -> LHsType name -> HsType name
mkHsOpTy ty1 op ty2 = HsOpTy ty1 (WpKiApps [], op) ty2

data HsWildCardInfo name
    = AnonWildCard (PostRn name (Located Name))
      -- A anonymous wild card ('_'). A fresh Name is generated for
      -- each individual anonymous wildcard during renaming
    | NamedWildCard (Located name)
      -- A named wild card ('_a').
    deriving (Typeable)
deriving instance (DataId name) => Data (HsWildCardInfo name)

{-
Note [HsForAllTy tyvar binders]
~~~~~~~~~~~~~~~~~~~~~~~~~~~~~~~
After parsing:
  * Implicit => empty
    Explicit => the variables the user wrote

After renaming
  * Implicit => the *type* variables free in the type
    Explicit => the variables the user wrote (renamed)

Qualified currently behaves exactly as Implicit,
but it is deprecated to use it for implicit quantification.
In this case, GHC 7.10 gives a warning; see
Note [Context quantification] in RnTypes, and Trac #4426.
In GHC 7.12, Qualified will no longer bind variables
and this will become an error.

The kind variables bound in the hsq_kvs field come both
  a) from the kind signatures on the kind vars (eg k1)
  b) from the scope of the forall (eg k2)
Example:   f :: forall (a::k1) b. T a (b::k2)


Note [Unit tuples]
~~~~~~~~~~~~~~~~~~
Consider the type
    type instance F Int = ()
We want to parse that "()"
    as HsTupleTy HsBoxedOrConstraintTuple [],
NOT as HsTyVar unitTyCon

Why? Because F might have kind (* -> Constraint), so we when parsing we
don't know if that tuple is going to be a constraint tuple or an ordinary
unit tuple.  The HsTupleSort flag is specifically designed to deal with
that, but it has to work for unit tuples too.

Note [Promotions (HsTyVar)]
~~~~~~~~~~~~~~~~~~~~~~~~~~~
HsTyVar: A name in a type or kind.
  Here are the allowed namespaces for the name.
    In a type:
      Var: not allowed
      Data: promoted data constructor
      Tv: type variable
      TcCls before renamer: type constructor, class constructor, or promoted data constructor
      TcCls after renamer: type constructor or class constructor
    In a kind:
      Var, Data: not allowed
      Tv: kind variable
      TcCls: kind constructor or promoted type constructor


Note [Promoted lists and tuples]
~~~~~~~~~~~~~~~~~~~~~~~~~~~~~~~~
Notice the difference between
   HsListTy    HsExplicitListTy
   HsTupleTy   HsExplicitListTupleTy

E.g.    f :: [Int]                      HsListTy

        g3  :: T '[]                   All these use
        g2  :: T '[True]                  HsExplicitListTy
        g1  :: T '[True,False]
        g1a :: T [True,False]             (can omit ' where unambiguous)

  kind of T :: [Bool] -> *        This kind uses HsListTy!

E.g.    h :: (Int,Bool)                 HsTupleTy; f is a pair
        k :: S '(True,False)            HsExplicitTypleTy; S is indexed by
                                           a type-level pair of booleans
        kind of S :: (Bool,Bool) -> *   This kind uses HsExplicitTupleTy

Note [Distinguishing tuple kinds]
~~~~~~~~~~~~~~~~~~~~~~~~~~~~~~~~~

Apart from promotion, tuples can have one of three different kinds:

        x :: (Int, Bool)                -- Regular boxed tuples
        f :: Int# -> (# Int#, Int# #)   -- Unboxed tuples
        g :: (Eq a, Ord a) => a         -- Constraint tuples

For convenience, internally we use a single constructor for all of these,
namely HsTupleTy, but keep track of the tuple kind (in the first argument to
HsTupleTy, a HsTupleSort). We can tell if a tuple is unboxed while parsing,
because of the #. However, with -XConstraintKinds we can only distinguish
between constraint and boxed tuples during type checking, in general. Hence the
four constructors of HsTupleSort:

        HsUnboxedTuple                  -> Produced by the parser
        HsBoxedTuple                    -> Certainly a boxed tuple
        HsConstraintTuple               -> Certainly a constraint tuple
        HsBoxedOrConstraintTuple        -> Could be a boxed or a constraint
                                        tuple. Produced by the parser only,
                                        disappears after type checking
-}

data HsTupleSort = HsUnboxedTuple
                 | HsBoxedTuple
                 | HsConstraintTuple
                 | HsBoxedOrConstraintTuple
                 deriving (Data, Typeable)

type LConDeclField name = Located (ConDeclField name)
      -- ^ May have 'ApiAnnotation.AnnKeywordId' : 'ApiAnnotation.AnnComma' when
      --   in a list

      -- For details on above see note [Api annotations] in ApiAnnotation
data ConDeclField name  -- Record fields have Haddoc docs on them
  = ConDeclField { cd_fld_names :: [LFieldOcc name],
                                   -- ^ See Note [ConDeclField names]
                   cd_fld_type :: LBangType name,
                   cd_fld_doc  :: Maybe LHsDocString }
      -- ^ - 'ApiAnnotation.AnnKeywordId' : 'ApiAnnotation.AnnDcolon'

      -- For details on above see note [Api annotations] in ApiAnnotation
  deriving (Typeable)
deriving instance (DataId name) => Data (ConDeclField name)


type LFieldOcc name = Located (FieldOcc name)

-- | Represents an *occurrence* of an unambiguous field.  We store
-- both the 'RdrName' the user originally wrote, and after the
-- renamer, the selector function.
data FieldOcc name = FieldOcc { rdrNameFieldOcc  :: RdrName
                              , selectorFieldOcc :: PostRn name name
                              }
  deriving Typeable
deriving instance Eq (PostRn name name) => Eq (FieldOcc name)
deriving instance Ord (PostRn name name) => Ord (FieldOcc name)
deriving instance (Data name, Data (PostRn name name)) => Data (FieldOcc name)

instance Outputable (FieldOcc name) where
  ppr = ppr . rdrNameFieldOcc

mkFieldOcc :: RdrName -> FieldOcc RdrName
mkFieldOcc rdr = FieldOcc rdr PlaceHolder


-- | Represents an *occurrence* of a field that is potentially
-- ambiguous after the renamer, with the ambiguity resolved by the
-- typechecker.  We always store the 'RdrName' that the user
-- originally wrote, and store the selector function after the renamer
-- (for unambiguous occurrences) or the typechecker (for ambiguous
-- occurrences).
--
-- See Note [HsRecField and HsRecUpdField] in HsPat and
-- Note [Disambiguating record fields] in TcExpr.
data AmbiguousFieldOcc name
  = Unambiguous RdrName (PostRn name name)
  | Ambiguous   RdrName (PostTc name name)
  deriving (Typeable)
deriving instance ( Data name
                  , Data (PostRn name name)
                  , Data (PostTc name name))
                  => Data (AmbiguousFieldOcc name)

instance Outputable (AmbiguousFieldOcc name) where
  ppr = ppr . rdrNameAmbiguousFieldOcc

mkAmbiguousFieldOcc :: RdrName -> AmbiguousFieldOcc RdrName
mkAmbiguousFieldOcc rdr = Unambiguous rdr PlaceHolder

rdrNameAmbiguousFieldOcc :: AmbiguousFieldOcc name -> RdrName
rdrNameAmbiguousFieldOcc (Unambiguous rdr _) = rdr
rdrNameAmbiguousFieldOcc (Ambiguous   rdr _) = rdr

selectorAmbiguousFieldOcc :: AmbiguousFieldOcc Id -> Id
selectorAmbiguousFieldOcc (Unambiguous _ sel) = sel
selectorAmbiguousFieldOcc (Ambiguous   _ sel) = sel

unambiguousFieldOcc :: AmbiguousFieldOcc Id -> FieldOcc Id
unambiguousFieldOcc (Unambiguous rdr sel) = FieldOcc rdr sel
unambiguousFieldOcc (Ambiguous   rdr sel) = FieldOcc rdr sel

ambiguousFieldOcc :: FieldOcc name -> AmbiguousFieldOcc name
ambiguousFieldOcc (FieldOcc rdr sel) = Unambiguous rdr sel

{-
Note [ConDeclField names]
~~~~~~~~~~~~~~~~~~~~~~~~~

A ConDeclField contains a list of field occurrences: these always
include the field label as the user wrote it.  After the renamer, it
will additionally contain the identity of the selector function in the
second component.

Due to DuplicateRecordFields, the OccName of the selector function
may have been mangled, which is why we keep the original field label
separately.  For example, when DuplicateRecordFields is enabled

    data T = MkT { x :: Int }

gives

    ConDeclField { cd_fld_names = [L _ (FieldOcc "x" $sel:x:MkT)], ... }.
-}

-----------------------
-- A valid type must have a for-all at the top of the type, or of the fn arg
-- types

---------------------
hsWcScopedTvs :: LHsSigWcType Name -> [Name]
-- Get the lexically-scoped type variables of a HsSigType
--  - the explicitly-given forall'd type variables
--  - the implicitly-bound kind variables
--  - the named wildcars; see Note [Scoping of named wildcards]
-- because they scope in the same way
hsWcScopedTvs sig_ty
  | HsIB { hsib_kvs = kvs,  hsib_body = sig_ty1 } <- sig_ty
  , HsWC { hswc_wcs = nwcs, hswc_body = sig_ty2 } <- sig_ty1
  , (tvs, _) <- splitLHsForAllTy sig_ty2
  = kvs ++ nwcs ++ map hsLTyVarName tvs

hsScopedTvs :: LHsSigType Name -> [Name]
-- Same as hsWcScopedTvs, but for a LHsSigType
hsScopedTvs sig_ty
  | HsIB { hsib_kvs = kvs,  hsib_body = sig_ty2 } <- sig_ty
  , (tvs, _) <- splitLHsForAllTy sig_ty2
  = kvs ++ map hsLTyVarName tvs

{- Note [Scoping of named wildcards]
~~~~~~~~~~~~~~~~~~~~~~~~~~~~~~~~~~~~
Consider
  f :: _a -> _a
  f x = let g :: _a -> _a
            g = ...
        in ...

Currently, for better or worse, the "_a" variables are all the same. So
although there is no explicit forall, the "_a" scopes over the definition.
I don't know if this is a good idea, but there it is.
-}

---------------------
hsTyVarName :: HsTyVarBndr name -> name
hsTyVarName (UserTyVar (L _ n))     = n
hsTyVarName (KindedTyVar (L _ n) _) = n

hsLTyVarName :: LHsTyVarBndr name -> name
hsLTyVarName = hsTyVarName . unLoc

hsLTyVarNames :: LHsQTyVars name -> [name]
-- Type variables only
hsLTyVarNames qtvs = map hsLTyVarName (hsQTvBndrs qtvs)

hsLKiTyVarNames :: LHsQTyVars Name -> [Name]
-- Kind and type variables
hsLKiTyVarNames (HsQTvs { hsq_kvs = kvs, hsq_tvs = tvs })
  = kvs ++ map hsLTyVarName tvs

hsLTyVarLocName :: LHsTyVarBndr name -> Located name
hsLTyVarLocName = fmap hsTyVarName

-- | Convert a LHsTyVarBndr to an equivalent LHsType. Used in Template Haskell
-- quoting for type family equations.
hsLTyVarBndrToType :: LHsTyVarBndr name -> LHsType name
hsLTyVarBndrToType = fmap cvt
  where cvt (UserTyVar n)                     = HsTyVar n
        cvt (KindedTyVar (L name_loc n) kind)
                   = HsKindSig (L name_loc (HsTyVar (L name_loc n))) kind

-- | Convert a LHsTyVarBndrs to a list of types. Used in Template Haskell
-- quoting for type family equations. Works on *type* variable only, no kind
-- vars.
hsLTyVarBndrsToTypes :: LHsQTyVars name -> [LHsType name]
hsLTyVarBndrsToTypes (HsQTvs { hsq_tvs = tvbs }) = map hsLTyVarBndrToType tvbs

---------------------
mkAnonWildCardTy :: HsType RdrName
mkAnonWildCardTy = HsWildCardTy (AnonWildCard PlaceHolder)

mkNamedWildCardTy :: Located n -> HsType n
mkNamedWildCardTy = HsWildCardTy . NamedWildCard

isAnonWildCard :: HsWildCardInfo name -> Bool
isAnonWildCard (AnonWildCard _) = True
isAnonWildCard _                = False

isNamedWildCard :: HsWildCardInfo name -> Bool
isNamedWildCard = not . isAnonWildCard

wildCardName :: HsWildCardInfo Name -> Name
wildCardName (NamedWildCard (L _ n)) = n
wildCardName (AnonWildCard  (L _ n)) = n

-- Two wild cards are the same when: they're both named and have the same
-- name, or they're both anonymous and have the same location.
sameWildCard :: Eq name
             => Located (HsWildCardInfo name)
             -> Located (HsWildCardInfo name) -> Bool
sameWildCard (L l1 (AnonWildCard _))   (L l2 (AnonWildCard _))   = l1 == l2
sameWildCard (L _  (NamedWildCard (L _ n1)))
             (L _  (NamedWildCard (L _ n2))) = n1 == n2
sameWildCard _ _ = False

sameNamedWildCard :: Eq name
                  => Located (HsWildCardInfo name)
                  -> Located (HsWildCardInfo name) -> Bool
sameNamedWildCard (L _  (NamedWildCard (L _ n1)))
                  (L _  (NamedWildCard (L _ n2))) = n1 == n2
sameNamedWildCard _ _ = False

splitHsAppTys :: LHsType n -> [LHsType n] -> (LHsType n, [LHsType n])
splitHsAppTys (L _ (HsAppTy f a)) as = splitHsAppTys f (a:as)
splitHsAppTys (L _ (HsParTy f))   as = splitHsAppTys f as
splitHsAppTys f                   as = (f,as)

-- retrieve the name of the "head" of a nested type application
-- somewhat like splitHsAppTys, but a little more thorough
-- used to examine the result of a GADT-like datacon, so it doesn't handle
-- *all* cases (like lists, tuples, (~), etc.)
hsTyGetAppHead_maybe :: LHsType n -> Maybe (n, [LHsType n])
hsTyGetAppHead_maybe = go []
  where
    go tys (L _ (HsTyVar (L _ n)))       = Just (n, tys)
    go tys (L _ (HsAppTy l r))           = go (r : tys) l
    go tys (L _ (HsOpTy l (_, L _ n) r)) = Just (n, l : r : tys)
    go tys (L _ (HsParTy t))             = go tys t
    go tys (L _ (HsKindSig t _))         = go tys t
    go _   _                             = Nothing

mkHsAppTys :: OutputableBndr n => LHsType n -> [LHsType n] -> HsType n
mkHsAppTys fun_ty [] = pprPanic "mkHsAppTys" (ppr fun_ty)
mkHsAppTys fun_ty (arg_ty:arg_tys)
  = foldl mk_app (HsAppTy fun_ty arg_ty) arg_tys
  where
    mk_app fun arg = HsAppTy (noLoc fun) arg
       -- Add noLocs for inner nodes of the application;
       -- they are never used

splitLHsPatSynTy :: LHsType name
                 -> ( [LHsTyVarBndr name]
                    , LHsContext name        -- Required
                    , LHsContext name        -- Provided
                    , LHsType name)          -- Body
splitLHsPatSynTy ty
  | L _ (HsQualTy { hst_ctxt = req, hst_body = ty2 }) <- ty1
  , L _ (HsQualTy { hst_ctxt = prov,  hst_body = ty3 }) <- ty2
  = (tvs, req, prov, ty3)

  | L _ (HsQualTy { hst_ctxt = req, hst_body = ty2 }) <- ty1
  = (tvs, req, noLoc [], ty2)

  | otherwise
  = (tvs, noLoc [], noLoc [], ty1)
  where
    (tvs, ty1) = splitLHsForAllTy ty

splitLHsSigmaTy :: LHsType name -> ([LHsTyVarBndr name], LHsContext name, LHsType name)
splitLHsSigmaTy ty
  | (tvs, ty1)  <- splitLHsForAllTy ty
  , (ctxt, ty2) <- splitLHsQualTy ty1
  = (tvs, ctxt, ty2)

splitLHsForAllTy :: LHsType name -> ([LHsTyVarBndr name], LHsType name)
splitLHsForAllTy (L _ (HsForAllTy { hst_bndrs = tvs, hst_body = body })) = (tvs, body)
splitLHsForAllTy body                                                    = ([], body)

splitLHsQualTy :: LHsType name -> (LHsContext name, LHsType name)
splitLHsQualTy (L _ (HsQualTy { hst_ctxt = ctxt, hst_body = body })) = (ctxt,     body)
splitLHsQualTy body                                                  = (noLoc [], body)

splitLHsInstDeclTy
    :: LHsSigType Name
    -> ([Name], LHsContext Name, LHsType Name)
        -- Split up an instance decl type, returning the pieces
splitLHsInstDeclTy (HsIB { hsib_kvs = ikvs, hsib_tvs = itvs
                         , hsib_body = inst_ty })
  = (ikvs ++ itvs, cxt, body_ty)
         -- Return implicitly bound type and kind vars
         -- For an instance decl, all of them are in scope
  where
    (cxt, body_ty) = splitLHsQualTy inst_ty

getLHsInstDeclClass_maybe :: LHsSigType name -> Maybe (Located name)
-- Works on (HsSigType RdrName)
getLHsInstDeclClass_maybe inst_ty
  = do { let (_, tau) = splitLHsQualTy (hsSigType inst_ty)
       ; (cls, _) <- splitLHsClassTy_maybe tau
       ; return cls }

splitLHsClassTy_maybe :: LHsType name -> Maybe (Located name, [LHsType name])
-- Watch out.. in ...deriving( Show )... we use this on
-- the list of partially applied predicates in the deriving,
-- so there can be zero args.
--
-- In TcDeriv we also use this to figure out what data type is being
-- mentioned in a deriving (Generic (Foo bar baz)) declaration (i.e. "Foo").
splitLHsClassTy_maybe ty
  = checkl ty []
  where
    checkl (L _ ty) args = case ty of
        HsTyVar (L lt t)       -> Just (L lt t, args)
        HsAppTy l r            -> checkl l (r:args)
        HsOpTy l (_,L lt tc) r -> checkl (L lt (HsTyVar (L lt tc))) (l:r:args)
        HsParTy t              -> checkl t args
        HsKindSig ty _         -> checkl ty args
        _                      -> Nothing

-- splitHsFunType decomposes a type (t1 -> t2 ... -> tn)
-- Breaks up any parens in the result type:
--      splitHsFunType (a -> (b -> c)) = ([a,b], c)
-- Also deals with (->) t1 t2; that is why it only works on LHsType Name
--   (see Trac #9096)
splitHsFunType :: LHsType Name -> ([LHsType Name], LHsType Name)
splitHsFunType (L _ (HsParTy ty))
  = splitHsFunType ty

splitHsFunType (L _ (HsFunTy x y))
  | (args, res) <- splitHsFunType y
  = (x:args, res)

splitHsFunType orig_ty@(L _ (HsAppTy t1 t2))
  = go t1 [t2]
  where  -- Look for (->) t1 t2, possibly with parenthesisation
    go (L _ (HsTyVar (L _ fn))) tys | fn == funTyConName
                                 , [t1,t2] <- tys
                                 , (args, res) <- splitHsFunType t2
                                 = (t1:args, res)
    go (L _ (HsAppTy t1 t2)) tys = go t1 (t2:tys)
    go (L _ (HsParTy ty))    tys = go ty tys
    go _                     _   = ([], orig_ty)  -- Failure to match

splitHsFunType other = ([], other)


ignoreParens :: LHsType name -> LHsType name
ignoreParens (L _ (HsParTy ty)) = ignoreParens ty
ignoreParens ty                 = ty

{-
************************************************************************
*                                                                      *
\subsection{Pretty printing}
*                                                                      *
************************************************************************
-}

instance (OutputableBndr name) => Outputable (HsType name) where
    ppr ty = pprHsType ty

instance Outputable HsTyLit where
    ppr = ppr_tylit

instance (OutputableBndr name)
      => Outputable (LHsQTyVars name) where
    ppr (HsQTvs { hsq_tvs = tvs }) = interppSP tvs

instance (OutputableBndr name) => Outputable (HsTyVarBndr name) where
    ppr (UserTyVar n)     = ppr n
    ppr (KindedTyVar n k) = parens $ hsep [ppr n, dcolon, ppr k]

instance (Outputable thing) => Outputable (HsImplicitBndrs name thing) where
    ppr (HsIB { hsib_body = ty }) = ppr ty

instance (Outputable thing) => Outputable (HsWildCardBndrs name thing) where
    ppr (HsWC { hswc_body = ty }) = ppr ty

instance (Outputable name) => Outputable (HsWildCardInfo name) where
    ppr (AnonWildCard _)  = char '_'
    ppr (NamedWildCard n) = ppr n

pprHsForAll :: OutputableBndr name => [LHsTyVarBndr name] -> LHsContext name -> SDoc
pprHsForAll = pprHsForAllExtra Nothing

-- | Version of 'pprHsForAll' that can also print an extra-constraints
-- wildcard, e.g. @_ => a -> Bool@ or @(Show a, _) => a -> String@. This
-- underscore will be printed when the 'Maybe SrcSpan' argument is a 'Just'
-- containing the location of the extra-constraints wildcard. A special
-- function for this is needed, as the extra-constraints wildcard is removed
-- from the actual context and type, and stored in a separate field, thus just
-- printing the type will not print the extra-constraints wildcard.
pprHsForAllExtra :: OutputableBndr name => Maybe SrcSpan -> [LHsTyVarBndr name] -> LHsContext name -> SDoc
pprHsForAllExtra extra qtvs cxt
  = pprHsForAllTvs qtvs <+> pprHsContextExtra show_extra (unLoc cxt)
  where
    show_extra = isJust extra

pprHsForAllTvs :: OutputableBndr name => [LHsTyVarBndr name] -> SDoc
pprHsForAllTvs qtvs
  | show_forall = forAllLit <+> interppSP qtvs <> dot
  | otherwise   = empty
  where
    show_forall = opt_PprStyle_Debug || not (null qtvs)

pprHsContext :: (OutputableBndr name) => HsContext name -> SDoc
pprHsContext = maybe empty (<+> darrow) . pprHsContextMaybe

pprHsContextNoArrow :: (OutputableBndr name) => HsContext name -> SDoc
pprHsContextNoArrow = fromMaybe empty . pprHsContextMaybe

pprHsContextMaybe :: (OutputableBndr name) => HsContext name -> Maybe SDoc
pprHsContextMaybe []         = Nothing
pprHsContextMaybe [L _ pred] = Just $ ppr_mono_ty FunPrec pred
pprHsContextMaybe cxt        = Just $ parens (interpp'SP cxt)

-- True <=> print an extra-constraints wildcard, e.g. @(Show a, _) =>@
pprHsContextExtra :: (OutputableBndr name) => Bool -> HsContext name -> SDoc
pprHsContextExtra show_extra ctxt
  | not show_extra
  = pprHsContext ctxt
  | null ctxt
  = char '_' <+> darrow
  | otherwise
  = parens (sep (punctuate comma ctxt')) <+> darrow
  where
    ctxt' = map ppr ctxt ++ [char '_']

pprConDeclFields :: OutputableBndr name => [LConDeclField name] -> SDoc
pprConDeclFields fields = braces (sep (punctuate comma (map ppr_fld fields)))
  where
    ppr_fld (L _ (ConDeclField { cd_fld_names = ns, cd_fld_type = ty,
                                 cd_fld_doc = doc }))
        = ppr_names ns <+> dcolon <+> ppr ty <+> ppr_mbDoc doc
    ppr_names [n] = ppr n
    ppr_names ns = sep (punctuate comma (map ppr ns))

{-
Note [Printing KindedTyVars]
~~~~~~~~~~~~~~~~~~~~~~~~~~~~
Trac #3830 reminded me that we should really only print the kind
signature on a KindedTyVar if the kind signature was put there by the
programmer.  During kind inference GHC now adds a PostTcKind to UserTyVars,
rather than converting to KindedTyVars as before.

(As it happens, the message in #3830 comes out a different way now,
and the problem doesn't show up; but having the flag on a KindedTyVar
seems like the Right Thing anyway.)
-}

-- Printing works more-or-less as for Types

pprHsType, pprParendHsType :: (OutputableBndr name) => HsType name -> SDoc

pprHsType ty       = getPprStyle $ \sty -> ppr_mono_ty TopPrec (prepare sty ty)
pprParendHsType ty = ppr_mono_ty TyConPrec ty

-- Before printing a type
-- (a) Remove outermost HsParTy parens
-- (b) Drop top-level for-all type variables in user style
--     since they are implicit in Haskell
prepare :: PprStyle -> HsType name -> HsType name
prepare sty (HsParTy ty)          = prepare sty (unLoc ty)
prepare _   ty                    = ty

ppr_mono_lty :: (OutputableBndr name) => TyPrec -> LHsType name -> SDoc
ppr_mono_lty ctxt_prec ty = ppr_mono_ty ctxt_prec (unLoc ty)

ppr_mono_ty :: (OutputableBndr name) => TyPrec -> HsType name -> SDoc
ppr_mono_ty ctxt_prec (HsForAllTy { hst_bndrs = tvs, hst_body = ty })
  = maybeParen ctxt_prec FunPrec $
    sep [pprHsForAllTvs tvs, ppr_mono_lty TopPrec ty]

ppr_mono_ty ctxt_prec (HsQualTy { hst_ctxt = L _ ctxt, hst_body = ty })
  = maybeParen ctxt_prec FunPrec $
    sep [pprHsContext ctxt, ppr_mono_lty TopPrec ty]

ppr_mono_ty _    (HsBangTy b ty)     = ppr b <> ppr_mono_lty TyConPrec ty
ppr_mono_ty _    (HsRecTy flds)      = pprConDeclFields flds
ppr_mono_ty _    (HsTyVar (L _ name))= pprPrefixOcc name
ppr_mono_ty prec (HsFunTy ty1 ty2)   = ppr_fun_ty prec ty1 ty2
ppr_mono_ty _    (HsTupleTy con tys) = tupleParens std_con (pprWithCommas ppr tys)
  where std_con = case con of
                    HsUnboxedTuple -> UnboxedTuple
                    _              -> BoxedTuple
ppr_mono_ty _    (HsKindSig ty kind) = parens (ppr_mono_lty TopPrec ty <+> dcolon <+> ppr kind)
ppr_mono_ty _    (HsListTy ty)       = brackets (ppr_mono_lty TopPrec ty)
ppr_mono_ty _    (HsPArrTy ty)       = paBrackets (ppr_mono_lty TopPrec ty)
ppr_mono_ty prec (HsIParamTy n ty)   = maybeParen prec FunPrec (ppr n <+> dcolon <+> ppr_mono_lty TopPrec ty)
ppr_mono_ty _    (HsSpliceTy s _)    = pprSplice s
ppr_mono_ty _    (HsCoreTy ty)       = ppr ty
ppr_mono_ty _    (HsExplicitListTy _ tys) = quote $ brackets (interpp'SP tys)
ppr_mono_ty _    (HsExplicitTupleTy _ tys) = quote $ parens (interpp'SP tys)
ppr_mono_ty _    (HsTyLit t)         = ppr_tylit t
ppr_mono_ty _    (HsWildCardTy (AnonWildCard _))     = char '_'
ppr_mono_ty _    (HsWildCardTy (NamedWildCard name)) = ppr name

ppr_mono_ty ctxt_prec (HsWrapTy (WpKiApps _kis) ty)
  = ppr_mono_ty ctxt_prec ty
-- We are not printing kind applications. If we wanted to do so, we should do
-- something like this:
{-
  = go ctxt_prec kis ty
  where
    go ctxt_prec [] ty = ppr_mono_ty ctxt_prec ty
    go ctxt_prec (ki:kis) ty
      = maybeParen ctxt_prec TyConPrec $
        hsep [ go FunPrec kis ty
             , ptext (sLit "@") <> pprParendKind ki ]
-}

ppr_mono_ty ctxt_prec (HsEqTy ty1 ty2)
  = maybeParen ctxt_prec TyOpPrec $
    ppr_mono_lty TyOpPrec ty1 <+> char '~' <+> ppr_mono_lty TyOpPrec ty2

ppr_mono_ty ctxt_prec (HsAppTy fun_ty arg_ty)
  = maybeParen ctxt_prec TyConPrec $
    hsep [ppr_mono_lty FunPrec fun_ty, ppr_mono_lty TyConPrec arg_ty]

ppr_mono_ty ctxt_prec (HsOpTy ty1 (_wrapper, L _ op) ty2)
  = maybeParen ctxt_prec TyOpPrec $
    sep [ ppr_mono_lty TyOpPrec ty1
        , sep [pprInfixOcc op, ppr_mono_lty TyOpPrec ty2 ] ]
    -- Don't print the wrapper (= kind applications)
    -- c.f. HsWrapTy

ppr_mono_ty _         (HsParTy ty)
  = parens (ppr_mono_lty TopPrec ty)
  -- Put the parens in where the user did
  -- But we still use the precedence stuff to add parens because
  --    toHsType doesn't put in any HsParTys, so we may still need them

ppr_mono_ty ctxt_prec (HsDocTy ty doc)
  = maybeParen ctxt_prec TyOpPrec $
    ppr_mono_lty TyOpPrec ty <+> ppr (unLoc doc)
  -- we pretty print Haddock comments on types as if they were
  -- postfix operators

--------------------------
ppr_fun_ty :: (OutputableBndr name) => TyPrec -> LHsType name -> LHsType name -> SDoc
ppr_fun_ty ctxt_prec ty1 ty2
  = let p1 = ppr_mono_lty FunPrec ty1
        p2 = ppr_mono_lty TopPrec ty2
    in
    maybeParen ctxt_prec FunPrec $
    sep [p1, ptext (sLit "->") <+> p2]

--------------------------
ppr_tylit :: HsTyLit -> SDoc
ppr_tylit (HsNumTy _ i) = integer i
ppr_tylit (HsStrTy _ s) = text (show s)<|MERGE_RESOLUTION|>--- conflicted
+++ resolved
@@ -87,16 +87,13 @@
 
 import Data.Data hiding ( Fixity )
 import Data.Maybe ( fromMaybe )
-<<<<<<< HEAD
-=======
 #if __GLASGOW_HASKELL__ < 709
-import Data.Monoid hiding ((<>))
+import Data.Monoid hiding((<>))
 #endif
-#if __GLASGOW_HASKELL__ > 710
+#if __GLASGOW_HASKELL > 710
 import Data.Semigroup   ( Semigroup )
 import qualified Data.Semigroup as Semigroup
 #endif
->>>>>>> 290def72
 
 {-
 ************************************************************************
@@ -224,20 +221,15 @@
 hsQTvBndrs :: LHsQTyVars name -> [LHsTyVarBndr name]
 hsQTvBndrs = hsq_tvs
 
-<<<<<<< HEAD
-=======
-#if __GLASGOW_HASKELL__ > 710
 instance Semigroup (LHsTyVarBndrs name) where
   HsQTvs kvs1 tvs1 <> HsQTvs kvs2 tvs2
     = HsQTvs (kvs1 ++ kvs2) (tvs1 ++ tvs2)
-#endif
 
 instance Monoid (LHsTyVarBndrs name) where
   mempty = emptyHsQTvs
   mappend (HsQTvs kvs1 tvs1) (HsQTvs kvs2 tvs2)
     = HsQTvs (kvs1 ++ kvs2) (tvs1 ++ tvs2)
 
->>>>>>> 290def72
 ------------------------------------------------
 --            HsImplicitBndrs
 -- Used to quantify the binders of a type in cases
