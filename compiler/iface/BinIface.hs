--- conflicted
+++ resolved
@@ -885,10 +885,8 @@
 	    putByte bh 5
 	    put_ bh aq
     put_ bh (IfaceLiteralTy n) = do
-	    putByte bh 20
+	    putByte bh 30
 	    put_ bh n
-
-
 
 	-- Simple compression for common cases of TyConApp
     put_ bh (IfaceTyConApp IfaceIntTc  [])   = putByte bh 6
@@ -904,7 +902,7 @@
     put_ bh (IfaceTyConApp IfaceUnliftedTypeKindTc []) = putByte bh 14
     put_ bh (IfaceTyConApp IfaceUbxTupleKindTc [])     = putByte bh 15
     put_ bh (IfaceTyConApp IfaceArgTypeKindTc [])      = putByte bh 16
-    put_ bh (IfaceTyConApp IfaceNatKindTc [])          = putByte bh 21
+    put_ bh (IfaceTyConApp IfaceNatKindTc [])          = putByte bh 31
     put_ bh (IfaceTyConApp (IfaceAnyTc k) []) 	       = do { putByte bh 17; put_ bh k }
 
 	-- Generic cases
@@ -929,7 +927,7 @@
 		      return (IfaceFunTy ag ah)
 	      5 -> do ap <- get bh
 		      return (IfacePredTy ap)
-              20 -> do n <- get bh
+              30 -> do n <- get bh
                        return (IfaceLiteralTy n)
 
 		-- Now the special cases for TyConApp
@@ -944,7 +942,7 @@
               14 -> return (IfaceTyConApp IfaceUnliftedTypeKindTc [])
               15 -> return (IfaceTyConApp IfaceUbxTupleKindTc [])
               16 -> return (IfaceTyConApp IfaceArgTypeKindTc [])
-              21 -> return (IfaceTyConApp IfaceNatKindTc [])
+              31 -> return (IfaceTyConApp IfaceNatKindTc [])
               17 -> do { k <- get bh; return (IfaceTyConApp (IfaceAnyTc k) []) }
 
 	      18 -> do { tc <- get bh; tys <- get bh; return (IfaceTyConApp (IfaceTc tc) tys) }
@@ -973,16 +971,10 @@
    put_ bh IfaceUnliftedTypeKindTc = putByte bh 8
    put_ bh IfaceUbxTupleKindTc     = putByte bh 9
    put_ bh IfaceArgTypeKindTc      = putByte bh 10
-<<<<<<< HEAD
    put_ bh IfaceNatKindTc          = putByte bh 14
-   put_ bh (IfaceTupTc bx ar) = do { putByte bh 11; put_ bh bx; put_ bh ar }
-   put_ bh (IfaceTc ext)      = do { putByte bh 12; put_ bh ext }
-   put_ bh (IfaceAnyTc k)     = do { putByte bh 13; put_ bh k }
-=======
    put_ bh (IfaceTupTc bx ar)  = do { putByte bh 11; put_ bh bx; put_ bh ar }
    put_ bh (IfaceTc ext)       = do { putByte bh 12; put_ bh ext }
    put_ bh (IfaceAnyTc k)      = do { putByte bh 13; put_ bh k }
->>>>>>> a8defd8a
 
    get bh = do
 	h <- getByte bh
