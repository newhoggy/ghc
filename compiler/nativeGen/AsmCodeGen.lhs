-- -----------------------------------------------------------------------------
--
-- (c) The University of Glasgow 1993-2004
--
-- This is the top-level module in the native code generator.
--
-- -----------------------------------------------------------------------------

\begin{code}
module AsmCodeGen ( nativeCodeGen ) where

#include "HsVersions.h"
#include "nativeGen/NCG.h"


import qualified X86.CodeGen
import qualified X86.Regs
import qualified X86.Instr
import qualified X86.Ppr

import qualified SPARC.CodeGen
import qualified SPARC.Regs
import qualified SPARC.Instr
import qualified SPARC.Ppr
import qualified SPARC.ShortcutJump
import qualified SPARC.CodeGen.Expand

import qualified PPC.CodeGen
import qualified PPC.Cond
import qualified PPC.Regs
import qualified PPC.RegInfo
import qualified PPC.Instr
import qualified PPC.Ppr

import RegAlloc.Liveness
import qualified RegAlloc.Linear.Main           as Linear

import qualified GraphColor                     as Color
import qualified RegAlloc.Graph.Main            as Color
import qualified RegAlloc.Graph.Stats           as Color
import qualified RegAlloc.Graph.TrivColorable   as Color

import TargetReg
import Platform
import Config
import Instruction
import PIC
import Reg
import NCGMonad

import BlockId
import CgUtils          ( fixStgRegisters )
import OldCmm
import CmmOpt           ( cmmEliminateDeadBlocks, cmmMiniInline, cmmMachOpFold )
import OldPprCmm
import CLabel

import UniqFM
import Unique           ( Unique, getUnique )
import UniqSupply
import DynFlags
import StaticFlags
import Util

import BasicTypes       ( Alignment )
import Digraph
import qualified Pretty
import BufWrite
import Outputable
import FastString
import UniqSet
import ErrUtils
import Module
import Stream (Stream)
import qualified Stream

-- DEBUGGING ONLY
--import OrdList

import Data.List
import Data.Maybe
import Control.Monad
import System.IO

{-
The native-code generator has machine-independent and
machine-dependent modules.

This module ("AsmCodeGen") is the top-level machine-independent
module.  Before entering machine-dependent land, we do some
machine-independent optimisations (defined below) on the
'CmmStmts's.

We convert to the machine-specific 'Instr' datatype with
'cmmCodeGen', assuming an infinite supply of registers.  We then use
a machine-independent register allocator ('regAlloc') to rejoin
reality.  Obviously, 'regAlloc' has machine-specific helper
functions (see about "RegAllocInfo" below).

Finally, we order the basic blocks of the function so as to minimise
the number of jumps between blocks, by utilising fallthrough wherever
possible.

The machine-dependent bits break down as follows:

  * ["MachRegs"]  Everything about the target platform's machine
    registers (and immediate operands, and addresses, which tend to
    intermingle/interact with registers).

  * ["MachInstrs"]  Includes the 'Instr' datatype (possibly should
    have a module of its own), plus a miscellany of other things
    (e.g., 'targetDoubleSize', 'smStablePtrTable', ...)

  * ["MachCodeGen"]  is where 'Cmm' stuff turns into
    machine instructions.

  * ["PprMach"] 'pprInstr' turns an 'Instr' into text (well, really
    a 'SDoc').

  * ["RegAllocInfo"] In the register allocator, we manipulate
    'MRegsState's, which are 'BitSet's, one bit per machine register.
    When we want to say something about a specific machine register
    (e.g., ``it gets clobbered by this instruction''), we set/unset
    its bit.  Obviously, we do this 'BitSet' thing for efficiency
    reasons.

    The 'RegAllocInfo' module collects together the machine-specific
    info needed to do register allocation.

   * ["RegisterAlloc"] The (machine-independent) register allocator.
-}

-- -----------------------------------------------------------------------------
-- Top-level of the native codegen

data NcgImpl statics instr jumpDest = NcgImpl {
    cmmTopCodeGen             :: RawCmmDecl -> NatM [NatCmmDecl statics instr],
    generateJumpTableForInstr :: instr -> Maybe (NatCmmDecl statics instr),
    getJumpDestBlockId        :: jumpDest -> Maybe BlockId,
    canShortcut               :: instr -> Maybe jumpDest,
    shortcutStatics           :: (BlockId -> Maybe jumpDest) -> statics -> statics,
    shortcutJump              :: (BlockId -> Maybe jumpDest) -> instr -> instr,
    pprNatCmmDecl              :: Platform -> NatCmmDecl statics instr -> SDoc,
    maxSpillSlots             :: Int,
    allocatableRegs           :: [RealReg],
    ncg_x86fp_kludge          :: [NatCmmDecl statics instr] -> [NatCmmDecl statics instr],
    ncgExpandTop              :: [NatCmmDecl statics instr] -> [NatCmmDecl statics instr],
    ncgMakeFarBranches        :: [NatBasicBlock instr] -> [NatBasicBlock instr]
    }

--------------------
nativeCodeGen :: DynFlags -> Handle -> UniqSupply -> Stream IO RawCmmGroup () -> IO ()
nativeCodeGen dflags h us cmms
 = let platform = targetPlatform dflags
       nCG' :: (Outputable statics, Outputable instr, Instruction instr) => NcgImpl statics instr jumpDest -> IO ()
       nCG' ncgImpl = nativeCodeGen' dflags ncgImpl h us cmms
       x86NcgImpl = NcgImpl {
                         cmmTopCodeGen             = X86.CodeGen.cmmTopCodeGen
                        ,generateJumpTableForInstr = X86.CodeGen.generateJumpTableForInstr
                        ,getJumpDestBlockId        = X86.Instr.getJumpDestBlockId
                        ,canShortcut               = X86.Instr.canShortcut
                        ,shortcutStatics           = X86.Instr.shortcutStatics
                        ,shortcutJump              = X86.Instr.shortcutJump
                        ,pprNatCmmDecl              = X86.Ppr.pprNatCmmDecl
                        ,maxSpillSlots             = X86.Instr.maxSpillSlots (target32Bit platform)
                        ,allocatableRegs           = X86.Regs.allocatableRegs
                        ,ncg_x86fp_kludge          = id
                        ,ncgExpandTop              = id
                        ,ncgMakeFarBranches        = id
                    }
   in case platformArch platform of
                 ArchX86    -> nCG' (x86NcgImpl { ncg_x86fp_kludge = map x86fp_kludge })
                 ArchX86_64 -> nCG' x86NcgImpl
                 ArchPPC ->
                     nCG' $ NcgImpl {
                          cmmTopCodeGen             = PPC.CodeGen.cmmTopCodeGen
                         ,generateJumpTableForInstr = PPC.CodeGen.generateJumpTableForInstr
                         ,getJumpDestBlockId        = PPC.RegInfo.getJumpDestBlockId
                         ,canShortcut               = PPC.RegInfo.canShortcut
                         ,shortcutStatics           = PPC.RegInfo.shortcutStatics
                         ,shortcutJump              = PPC.RegInfo.shortcutJump
                         ,pprNatCmmDecl              = PPC.Ppr.pprNatCmmDecl
                         ,maxSpillSlots             = PPC.Instr.maxSpillSlots
                         ,allocatableRegs           = PPC.Regs.allocatableRegs
                         ,ncg_x86fp_kludge          = id
                         ,ncgExpandTop              = id
                         ,ncgMakeFarBranches        = makeFarBranches
                     }
                 ArchSPARC ->
                     nCG' $ NcgImpl {
                          cmmTopCodeGen             = SPARC.CodeGen.cmmTopCodeGen
                         ,generateJumpTableForInstr = SPARC.CodeGen.generateJumpTableForInstr
                         ,getJumpDestBlockId        = SPARC.ShortcutJump.getJumpDestBlockId
                         ,canShortcut               = SPARC.ShortcutJump.canShortcut
                         ,shortcutStatics           = SPARC.ShortcutJump.shortcutStatics
                         ,shortcutJump              = SPARC.ShortcutJump.shortcutJump
                         ,pprNatCmmDecl              = SPARC.Ppr.pprNatCmmDecl
                         ,maxSpillSlots             = SPARC.Instr.maxSpillSlots
                         ,allocatableRegs           = SPARC.Regs.allocatableRegs
                         ,ncg_x86fp_kludge          = id
                         ,ncgExpandTop              = map SPARC.CodeGen.Expand.expandTop
                         ,ncgMakeFarBranches        = id
                     }
                 ArchARM _ _ _ ->
                     panic "nativeCodeGen: No NCG for ARM"
                 ArchPPC_64 ->
                     panic "nativeCodeGen: No NCG for PPC 64"
                 ArchUnknown ->
                     panic "nativeCodeGen: No NCG for unknown arch"

nativeCodeGen' :: (Outputable statics, Outputable instr, Instruction instr)
               => DynFlags
               -> NcgImpl statics instr jumpDest
               -> Handle -> UniqSupply -> Stream IO RawCmmGroup () -> IO ()
nativeCodeGen' dflags ncgImpl h us cmms
 = do
<<<<<<< HEAD
	let platform = targetPlatform dflags
            split_cmms  = Stream.map add_split cmms
=======
        let platform = targetPlatform dflags
            split_cmms  = concat $ map add_split cmms
>>>>>>> 0d19922a
        -- BufHandle is a performance hack.  We could hide it inside
        -- Pretty if it weren't for the fact that we do lots of little
        -- printDocs here (in order to do codegen in constant space).
        bufh <- newBufHandle h
<<<<<<< HEAD
        (imports, prof) <- cmmNativeGenStream dflags ncgImpl bufh us split_cmms [] [] 0
=======
        (imports, prof) <- cmmNativeGens dflags ncgImpl bufh us split_cmms [] [] 0
>>>>>>> 0d19922a
        bFlush bufh

        let (native, colorStats, linearStats)
                = unzip3 prof

        -- dump native code
        dumpIfSet_dyn dflags
                Opt_D_dump_asm "Asm code"
                (vcat $ map (pprNatCmmDecl ncgImpl platform) $ concat native)

        -- dump global NCG stats for graph coloring allocator
        (case concat $ catMaybes colorStats of
          []    -> return ()
          stats -> do
                -- build the global register conflict graph
                let graphGlobal
                        = foldl Color.union Color.initGraph
                        $ [ Color.raGraph stat
                                | stat@Color.RegAllocStatsStart{} <- stats]

                dumpSDoc dflags Opt_D_dump_asm_stats "NCG stats"
                        $ Color.pprStats stats graphGlobal

                dumpIfSet_dyn dflags
                        Opt_D_dump_asm_conflicts "Register conflict graph"
                        $ Color.dotGraph
                                (targetRegDotColor platform)
                                (Color.trivColorable platform
                                        (targetVirtualRegSqueeze platform)
                                        (targetRealRegSqueeze platform))
                        $ graphGlobal)


        -- dump global NCG stats for linear allocator
        (case concat $ catMaybes linearStats of
                []      -> return ()
                stats   -> dumpSDoc dflags Opt_D_dump_asm_stats "NCG stats"
                                $ Linear.pprStats (concat native) stats)

        -- write out the imports
        Pretty.printDoc Pretty.LeftMode (pprCols dflags) h
                $ withPprStyleDoc dflags (mkCodeStyle AsmStyle)
                $ makeImportsDoc dflags (concat imports)

        return  ()

 where  add_split tops
                | dopt Opt_SplitObjs dflags = split_marker : tops
                | otherwise                 = tops

        split_marker = CmmProc Nothing mkSplitMarkerLabel (ListGraph [])


cmmNativeGenStream :: (PlatformOutputable statics, PlatformOutputable instr, Instruction instr)
              => DynFlags
              -> NcgImpl statics instr jumpDest
              -> BufHandle
              -> UniqSupply
              -> Stream IO RawCmmGroup ()
              -> [[CLabel]]
              -> [ ([NatCmmDecl statics instr],
                   Maybe [Color.RegAllocStats statics instr],
                   Maybe [Linear.RegAllocStats]) ]
              -> Int
              -> IO ( [[CLabel]],
                      [([NatCmmDecl statics instr],
                      Maybe [Color.RegAllocStats statics instr],
                      Maybe [Linear.RegAllocStats])] )

cmmNativeGenStream dflags ncgImpl h us cmm_stream impAcc profAcc count
 = do
        r <- Stream.runStream cmm_stream
        case r of
          Left () -> return (reverse impAcc, reverse profAcc)
          Right (cmms, cmm_stream') -> do
            (impAcc,profAcc,us') <- cmmNativeGens dflags ncgImpl h us cmms
                                              impAcc profAcc count
            cmmNativeGenStream dflags ncgImpl h us' cmm_stream'
                                              impAcc profAcc count


-- | Do native code generation on all these cmms.
--
cmmNativeGens :: (Outputable statics, Outputable instr, Instruction instr)
              => DynFlags
              -> NcgImpl statics instr jumpDest
              -> BufHandle
              -> UniqSupply
              -> [RawCmmDecl]
              -> [[CLabel]]
              -> [ ([NatCmmDecl statics instr],
                   Maybe [Color.RegAllocStats statics instr],
                   Maybe [Linear.RegAllocStats]) ]
              -> Int
              -> IO ( [[CLabel]],
                      [([NatCmmDecl statics instr],
                       Maybe [Color.RegAllocStats statics instr],
                       Maybe [Linear.RegAllocStats])],
                      UniqSupply )

<<<<<<< HEAD
cmmNativeGens _ _ _ us [] impAcc profAcc _
        = return (impAcc,profAcc,us)
=======
cmmNativeGens _ _ _ _ [] impAcc profAcc _
        = return (reverse impAcc, reverse profAcc)
>>>>>>> 0d19922a

cmmNativeGens dflags ncgImpl h us (cmm : cmms) impAcc profAcc count
 = do
        let platform = targetPlatform dflags

        (us', native, imports, colorStats, linearStats)
                <- {-# SCC "cmmNativeGen" #-} cmmNativeGen dflags ncgImpl us cmm count

        {-# SCC "pprNativeCode" #-} Pretty.bufLeftRender h
                $ withPprStyleDoc dflags (mkCodeStyle AsmStyle)
                $ vcat $ map (pprNatCmmDecl ncgImpl platform) native

           -- carefully evaluate this strictly.  Binding it with 'let'
           -- and then using 'seq' doesn't work, because the let
           -- apparently gets inlined first.
        lsPprNative <- return $!
                if  dopt Opt_D_dump_asm       dflags
                 || dopt Opt_D_dump_asm_stats dflags
                        then native
                        else []

        count' <- return $! count + 1;

        -- force evaulation all this stuff to avoid space leaks
        {-# SCC "seqString" #-} seqString (showSDoc dflags $ vcat $ map ppr imports) `seq` return ()

        cmmNativeGens dflags ncgImpl
            h us' cmms
                        (imports : impAcc)
                        ((lsPprNative, colorStats, linearStats) : profAcc)
                        count'

 where  seqString []            = ()
        seqString (x:xs)        = x `seq` seqString xs `seq` ()


-- | Complete native code generation phase for a single top-level chunk of Cmm.
--      Dumping the output of each stage along the way.
--      Global conflict graph and NGC stats
cmmNativeGen
        :: (Outputable statics, Outputable instr, Instruction instr)
    => DynFlags
    -> NcgImpl statics instr jumpDest
        -> UniqSupply
        -> RawCmmDecl                                   -- ^ the cmm to generate code for
        -> Int                                          -- ^ sequence number of this top thing
        -> IO   ( UniqSupply
                , [NatCmmDecl statics instr]                -- native code
                , [CLabel]                                  -- things imported by this cmm
                , Maybe [Color.RegAllocStats statics instr] -- stats for the coloring register allocator
                , Maybe [Linear.RegAllocStats])             -- stats for the linear register allocators

cmmNativeGen dflags ncgImpl us cmm count
 = do
        let platform = targetPlatform dflags

        -- rewrite assignments to global regs
        let fixed_cmm =
                {-# SCC "fixStgRegisters" #-}
                fixStgRegisters cmm

        -- cmm to cmm optimisations
        let (opt_cmm, imports) =
                {-# SCC "cmmToCmm" #-}
                cmmToCmm dflags fixed_cmm

        dumpIfSet_dyn dflags
                Opt_D_dump_opt_cmm "Optimised Cmm"
                (pprCmmGroup [opt_cmm])

        -- generate native code from cmm
        let ((native, lastMinuteImports), usGen) =
                {-# SCC "genMachCode" #-}
                initUs us $ genMachCode dflags (cmmTopCodeGen ncgImpl) opt_cmm

        dumpIfSet_dyn dflags
                Opt_D_dump_asm_native "Native code"
                (vcat $ map (pprNatCmmDecl ncgImpl platform) native)

        -- tag instructions with register liveness information
        let (withLiveness, usLive) =
                {-# SCC "regLiveness" #-}
                initUs usGen
                        $ mapM regLiveness
                        $ map natCmmTopToLive native

        dumpIfSet_dyn dflags
                Opt_D_dump_asm_liveness "Liveness annotations added"
                (vcat $ map ppr withLiveness)

        -- allocate registers
        (alloced, usAlloc, ppr_raStatsColor, ppr_raStatsLinear) <-
         if ( dopt Opt_RegsGraph dflags
           || dopt Opt_RegsIterative dflags)
          then do
                -- the regs usable for allocation
                let (alloc_regs :: UniqFM (UniqSet RealReg))
                        = foldr (\r -> plusUFM_C unionUniqSets
                                        $ unitUFM (targetClassOfRealReg platform r) (unitUniqSet r))
                                emptyUFM
                        $ allocatableRegs ncgImpl

                -- do the graph coloring register allocation
                let ((alloced, regAllocStats), usAlloc)
                        = {-# SCC "RegAlloc" #-}
                          initUs usLive
                          $ Color.regAlloc
                                dflags
                                alloc_regs
                                (mkUniqSet [0 .. maxSpillSlots ncgImpl])
                                withLiveness

                -- dump out what happened during register allocation
                dumpIfSet_dyn dflags
                        Opt_D_dump_asm_regalloc "Registers allocated"
                        (vcat $ map (pprNatCmmDecl ncgImpl platform) alloced)

                dumpIfSet_dyn dflags
                        Opt_D_dump_asm_regalloc_stages "Build/spill stages"
                        (vcat   $ map (\(stage, stats)
                                        -> text "# --------------------------"
                                        $$ text "#  cmm " <> int count <> text " Stage " <> int stage
                                        $$ ppr stats)
                                $ zip [0..] regAllocStats)

                let mPprStats =
                        if dopt Opt_D_dump_asm_stats dflags
                         then Just regAllocStats else Nothing

                -- force evaluation of the Maybe to avoid space leak
                mPprStats `seq` return ()

                return  ( alloced, usAlloc
                        , mPprStats
                        , Nothing)

          else do
                -- do linear register allocation
                let ((alloced, regAllocStats), usAlloc)
                        = {-# SCC "RegAlloc" #-}
                          initUs usLive
                          $ liftM unzip
                          $ mapM (Linear.regAlloc dflags) withLiveness

                dumpIfSet_dyn dflags
                        Opt_D_dump_asm_regalloc "Registers allocated"
                        (vcat $ map (pprNatCmmDecl ncgImpl platform) alloced)

                let mPprStats =
                        if dopt Opt_D_dump_asm_stats dflags
                         then Just (catMaybes regAllocStats) else Nothing

                -- force evaluation of the Maybe to avoid space leak
                mPprStats `seq` return ()

                return  ( alloced, usAlloc
                        , Nothing
                        , mPprStats)

        ---- x86fp_kludge.  This pass inserts ffree instructions to clear
        ---- the FPU stack on x86.  The x86 ABI requires that the FPU stack
        ---- is clear, and library functions can return odd results if it
        ---- isn't.
        ----
        ---- NB. must happen before shortcutBranches, because that
        ---- generates JXX_GBLs which we can't fix up in x86fp_kludge.
        let kludged = {-# SCC "x86fp_kludge" #-} ncg_x86fp_kludge ncgImpl alloced

        ---- generate jump tables
        let tabled      =
                {-# SCC "generateJumpTables" #-}
                generateJumpTables ncgImpl kludged

        ---- shortcut branches
        let shorted     =
                {-# SCC "shortcutBranches" #-}
                shortcutBranches dflags ncgImpl tabled

        ---- sequence blocks
        let sequenced   =
                {-# SCC "sequenceBlocks" #-}
                map (sequenceTop ncgImpl) shorted

        ---- expansion of SPARC synthetic instrs
        let expanded =
                {-# SCC "sparc_expand" #-}
                ncgExpandTop ncgImpl sequenced

        dumpIfSet_dyn dflags
                Opt_D_dump_asm_expanded "Synthetic instructions expanded"
                (vcat $ map (pprNatCmmDecl ncgImpl platform) expanded)

        return  ( usAlloc
                , expanded
                , lastMinuteImports ++ imports
                , ppr_raStatsColor
                , ppr_raStatsLinear)


x86fp_kludge :: NatCmmDecl (Alignment, CmmStatics) X86.Instr.Instr -> NatCmmDecl (Alignment, CmmStatics) X86.Instr.Instr
x86fp_kludge top@(CmmData _ _) = top
x86fp_kludge (CmmProc info lbl (ListGraph code)) =
        CmmProc info lbl (ListGraph $ X86.Instr.i386_insert_ffrees code)


-- | Build a doc for all the imports.
--
makeImportsDoc :: DynFlags -> [CLabel] -> SDoc
makeImportsDoc dflags imports
 = dyld_stubs imports
            $$
            -- On recent versions of Darwin, the linker supports
            -- dead-stripping of code and data on a per-symbol basis.
            -- There's a hack to make this work in PprMach.pprNatCmmDecl.
            (if platformHasSubsectionsViaSymbols (targetPlatform dflags)
             then text ".subsections_via_symbols"
             else empty)
            $$
                -- On recent GNU ELF systems one can mark an object file
                -- as not requiring an executable stack. If all objects
                -- linked into a program have this note then the program
                -- will not use an executable stack, which is good for
                -- security. GHC generated code does not need an executable
                -- stack so add the note in:
            (if platformHasGnuNonexecStack (targetPlatform dflags)
             then text ".section .note.GNU-stack,\"\",@progbits"
             else empty)
            $$
                -- And just because every other compiler does, lets stick in
                -- an identifier directive: .ident "GHC x.y.z"
            (if platformHasIdentDirective (targetPlatform dflags)
             then let compilerIdent = text "GHC" <+> text cProjectVersion
                   in text ".ident" <+> doubleQuotes compilerIdent
             else empty)

 where
        -- Generate "symbol stubs" for all external symbols that might
        -- come from a dynamic library.
        dyld_stubs :: [CLabel] -> SDoc
{-      dyld_stubs imps = vcat $ map pprDyldSymbolStub $
                                    map head $ group $ sort imps-}

        platform = targetPlatform dflags
        arch = platformArch platform
        os   = platformOS   platform

        -- (Hack) sometimes two Labels pretty-print the same, but have
        -- different uniques; so we compare their text versions...
        dyld_stubs imps
                | needImportedSymbols arch os
                = vcat $
                        (pprGotDeclaration arch os :) $
                        map ( pprImportedSymbol platform . fst . head) $
                        groupBy (\(_,a) (_,b) -> a == b) $
                        sortBy (\(_,a) (_,b) -> compare a b) $
                        map doPpr $
                        imps
                | otherwise
                = empty

        doPpr lbl = (lbl, renderWithStyle dflags (pprCLabel platform lbl) astyle)
        astyle = mkCodeStyle AsmStyle


-- -----------------------------------------------------------------------------
-- Sequencing the basic blocks

-- Cmm BasicBlocks are self-contained entities: they always end in a
-- jump, either non-local or to another basic block in the same proc.
-- In this phase, we attempt to place the basic blocks in a sequence
-- such that as many of the local jumps as possible turn into
-- fallthroughs.

sequenceTop
        :: Instruction instr
    => NcgImpl statics instr jumpDest -> NatCmmDecl statics instr -> NatCmmDecl statics instr

sequenceTop _       top@(CmmData _ _) = top
sequenceTop ncgImpl (CmmProc info lbl (ListGraph blocks)) =
  CmmProc info lbl (ListGraph $ ncgMakeFarBranches ncgImpl $ sequenceBlocks blocks)

-- The algorithm is very simple (and stupid): we make a graph out of
-- the blocks where there is an edge from one block to another iff the
-- first block ends by jumping to the second.  Then we topologically
-- sort this graph.  Then traverse the list: for each block, we first
-- output the block, then if it has an out edge, we move the
-- destination of the out edge to the front of the list, and continue.

-- FYI, the classic layout for basic blocks uses postorder DFS; this
-- algorithm is implemented in Hoopl.

sequenceBlocks
        :: Instruction instr
        => [NatBasicBlock instr]
        -> [NatBasicBlock instr]

sequenceBlocks [] = []
sequenceBlocks (entry:blocks) =
  seqBlocks (mkNode entry : reverse (flattenSCCs (sccBlocks blocks)))
  -- the first block is the entry point ==> it must remain at the start.


sccBlocks
        :: Instruction instr
        => [NatBasicBlock instr]
        -> [SCC ( NatBasicBlock instr
                , Unique
                , [Unique])]

sccBlocks blocks = stronglyConnCompFromEdgedVerticesR (map mkNode blocks)

-- we're only interested in the last instruction of
-- the block, and only if it has a single destination.
getOutEdges
        :: Instruction instr
        => [instr] -> [Unique]

getOutEdges instrs
        = case jumpDestsOfInstr (last instrs) of
                [one] -> [getUnique one]
                _many -> []

mkNode :: (Instruction t)
       => GenBasicBlock t
       -> (GenBasicBlock t, Unique, [Unique])
mkNode block@(BasicBlock id instrs) = (block, getUnique id, getOutEdges instrs)

seqBlocks :: (Eq t) => [(GenBasicBlock t1, t, [t])] -> [GenBasicBlock t1]
seqBlocks [] = []
seqBlocks ((block,_,[]) : rest)
  = block : seqBlocks rest
seqBlocks ((block@(BasicBlock id instrs),_,[next]) : rest)
  | can_fallthrough = BasicBlock id (init instrs) : seqBlocks rest'
  | otherwise       = block : seqBlocks rest'
  where
        (can_fallthrough, rest') = reorder next [] rest
          -- TODO: we should do a better job for cycles; try to maximise the
          -- fallthroughs within a loop.
seqBlocks _ = panic "AsmCodegen:seqBlocks"

reorder :: (Eq a) => a -> [(t, a, t1)] -> [(t, a, t1)] -> (Bool, [(t, a, t1)])
reorder  _ accum [] = (False, reverse accum)
reorder id accum (b@(block,id',out) : rest)
  | id == id'  = (True, (block,id,out) : reverse accum ++ rest)
  | otherwise  = reorder id (b:accum) rest


-- -----------------------------------------------------------------------------
-- Making far branches

-- Conditional branches on PowerPC are limited to +-32KB; if our Procs get too
-- big, we have to work around this limitation.

makeFarBranches
        :: [NatBasicBlock PPC.Instr.Instr]
        -> [NatBasicBlock PPC.Instr.Instr]
makeFarBranches blocks
    | last blockAddresses < nearLimit = blocks
    | otherwise = zipWith handleBlock blockAddresses blocks
    where
        blockAddresses = scanl (+) 0 $ map blockLen blocks
        blockLen (BasicBlock _ instrs) = length instrs

        handleBlock addr (BasicBlock id instrs)
                = BasicBlock id (zipWith makeFar [addr..] instrs)

        makeFar _ (PPC.Instr.BCC PPC.Cond.ALWAYS tgt) = PPC.Instr.BCC PPC.Cond.ALWAYS tgt
        makeFar addr (PPC.Instr.BCC cond tgt)
            | abs (addr - targetAddr) >= nearLimit
            = PPC.Instr.BCCFAR cond tgt
            | otherwise
            = PPC.Instr.BCC cond tgt
            where Just targetAddr = lookupUFM blockAddressMap tgt
        makeFar _ other            = other

        nearLimit = 7000 -- 8192 instructions are allowed; let's keep some
                         -- distance, as we have a few pseudo-insns that are
                         -- pretty-printed as multiple instructions,
                         -- and it's just not worth the effort to calculate
                         -- things exactly

        blockAddressMap = listToUFM $ zip (map blockId blocks) blockAddresses

-- -----------------------------------------------------------------------------
-- Generate jump tables

-- Analyzes all native code and generates data sections for all jump
-- table instructions.
generateJumpTables
        :: NcgImpl statics instr jumpDest
    -> [NatCmmDecl statics instr] -> [NatCmmDecl statics instr]
generateJumpTables ncgImpl xs = concatMap f xs
    where f p@(CmmProc _ _ (ListGraph xs)) = p : concatMap g xs
          f p = [p]
          g (BasicBlock _ xs) = catMaybes (map (generateJumpTableForInstr ncgImpl) xs)

-- -----------------------------------------------------------------------------
-- Shortcut branches

shortcutBranches
        :: DynFlags
    -> NcgImpl statics instr jumpDest
        -> [NatCmmDecl statics instr]
        -> [NatCmmDecl statics instr]

shortcutBranches dflags ncgImpl tops
  | optLevel dflags < 1 = tops    -- only with -O or higher
  | otherwise           = map (apply_mapping ncgImpl mapping) tops'
  where
    (tops', mappings) = mapAndUnzip (build_mapping ncgImpl) tops
    mapping = foldr plusUFM emptyUFM mappings

build_mapping :: NcgImpl statics instr jumpDest
              -> GenCmmDecl d t (ListGraph instr)
              -> (GenCmmDecl d t (ListGraph instr), UniqFM jumpDest)
build_mapping _ top@(CmmData _ _) = (top, emptyUFM)
build_mapping _ (CmmProc info lbl (ListGraph []))
  = (CmmProc info lbl (ListGraph []), emptyUFM)
build_mapping ncgImpl (CmmProc info lbl (ListGraph (head:blocks)))
  = (CmmProc info lbl (ListGraph (head:others)), mapping)
        -- drop the shorted blocks, but don't ever drop the first one,
        -- because it is pointed to by a global label.
  where
    -- find all the blocks that just consist of a jump that can be
    -- shorted.
    -- Don't completely eliminate loops here -- that can leave a dangling jump!
    (_, shortcut_blocks, others) = foldl split (emptyBlockSet, [], []) blocks
    split (s, shortcut_blocks, others) b@(BasicBlock id [insn])
        | Just jd <- canShortcut ncgImpl insn,
          Just dest <- getJumpDestBlockId ncgImpl jd,
          (setMember dest s) || dest == id -- loop checks
        = (s, shortcut_blocks, b : others)
    split (s, shortcut_blocks, others) (BasicBlock id [insn])
        | Just dest <- canShortcut ncgImpl insn
        = (setInsert id s, (id,dest) : shortcut_blocks, others)
    split (s, shortcut_blocks, others) other = (s, shortcut_blocks, other : others)


    -- build a mapping from BlockId to JumpDest for shorting branches
    mapping = foldl add emptyUFM shortcut_blocks
    add ufm (id,dest) = addToUFM ufm id dest

apply_mapping :: NcgImpl statics instr jumpDest
              -> UniqFM jumpDest
              -> GenCmmDecl statics h (ListGraph instr)
              -> GenCmmDecl statics h (ListGraph instr)
apply_mapping ncgImpl ufm (CmmData sec statics)
  = CmmData sec (shortcutStatics ncgImpl (lookupUFM ufm) statics)
apply_mapping ncgImpl ufm (CmmProc info lbl (ListGraph blocks))
  = CmmProc info lbl (ListGraph $ map short_bb blocks)
  where
    short_bb (BasicBlock id insns) = BasicBlock id $! map short_insn insns
    short_insn i = shortcutJump ncgImpl (lookupUFM ufm) i
                 -- shortcutJump should apply the mapping repeatedly,
                 -- just in case we can short multiple branches.

-- -----------------------------------------------------------------------------
-- Instruction selection

-- Native code instruction selection for a chunk of stix code.  For
-- this part of the computation, we switch from the UniqSM monad to
-- the NatM monad.  The latter carries not only a Unique, but also an
-- Int denoting the current C stack pointer offset in the generated
-- code; this is needed for creating correct spill offsets on
-- architectures which don't offer, or for which it would be
-- prohibitively expensive to employ, a frame pointer register.  Viz,
-- x86.

-- The offset is measured in bytes, and indicates the difference
-- between the current (simulated) C stack-ptr and the value it was at
-- the beginning of the block.  For stacks which grow down, this value
-- should be either zero or negative.

-- Switching between the two monads whilst carrying along the same
-- Unique supply breaks abstraction.  Is that bad?

genMachCode
        :: DynFlags
        -> (RawCmmDecl -> NatM [NatCmmDecl statics instr])
        -> RawCmmDecl
        -> UniqSM
                ( [NatCmmDecl statics instr]
                , [CLabel])

genMachCode dflags cmmTopCodeGen cmm_top
  = do  { initial_us <- getUs
        ; let initial_st           = mkNatM_State initial_us 0 dflags
              (new_tops, final_st) = initNat initial_st (cmmTopCodeGen cmm_top)
              final_delta          = natm_delta final_st
              final_imports        = natm_imports final_st
        ; if   final_delta == 0
          then return (new_tops, final_imports)
          else pprPanic "genMachCode: nonzero final delta" (int final_delta)
    }

-- -----------------------------------------------------------------------------
-- Generic Cmm optimiser

{-
Here we do:

  (a) Constant folding
  (b) Simple inlining: a temporary which is assigned to and then
      used, once, can be shorted.
  (c) Position independent code and dynamic linking
        (i)  introduce the appropriate indirections
             and position independent refs
        (ii) compile a list of imported symbols
  (d) Some arch-specific optimizations

(a) and (b) will be moving to the new Hoopl pipeline, however, (c) and
(d) are only needed by the native backend and will continue to live
here.

Ideas for other things we could do (put these in Hoopl please!):

  - shortcut jumps-to-jumps
  - simple CSE: if an expr is assigned to a temp, then replace later occs of
    that expr with the temp, until the expr is no longer valid (can push through
    temp assignments, and certain assigns to mem...)
-}

cmmToCmm :: DynFlags -> RawCmmDecl -> (RawCmmDecl, [CLabel])
cmmToCmm _ top@(CmmData _ _) = (top, [])
cmmToCmm dflags (CmmProc info lbl (ListGraph blocks)) = runCmmOpt dflags $ do
<<<<<<< HEAD
  let platform = targetPlatform dflags

  let reachable_blocks | dopt Opt_TryNewCodeGen dflags = blocks
                       | otherwise = cmmEliminateDeadBlocks blocks
      -- The new codegen path has already eliminated unreachable blocks by now

  blocks' <- mapM cmmBlockConFold (cmmMiniInline platform reachable_blocks)
=======
  blocks' <- mapM cmmBlockConFold (cmmMiniInline dflags (cmmEliminateDeadBlocks blocks))
>>>>>>> 0d19922a
  return $ CmmProc info lbl (ListGraph blocks')

newtype CmmOptM a = CmmOptM (([CLabel], DynFlags) -> (# a, [CLabel] #))

instance Monad CmmOptM where
  return x = CmmOptM $ \(imports, _) -> (# x,imports #)
  (CmmOptM f) >>= g =
    CmmOptM $ \(imports, dflags) ->
                case f (imports, dflags) of
                  (# x, imports' #) ->
                    case g x of
                      CmmOptM g' -> g' (imports', dflags)

addImportCmmOpt :: CLabel -> CmmOptM ()
addImportCmmOpt lbl = CmmOptM $ \(imports, _dflags) -> (# (), lbl:imports #)

instance HasDynFlags CmmOptM where
    getDynFlags = CmmOptM $ \(imports, dflags) -> (# dflags, imports #)

runCmmOpt :: DynFlags -> CmmOptM a -> (a, [CLabel])
runCmmOpt dflags (CmmOptM f) = case f ([], dflags) of
                        (# result, imports #) -> (result, imports)

cmmBlockConFold :: CmmBasicBlock -> CmmOptM CmmBasicBlock
cmmBlockConFold (BasicBlock id stmts) = do
  stmts' <- mapM cmmStmtConFold stmts
  return $ BasicBlock id stmts'

-- This does three optimizations, but they're very quick to check, so we don't
-- bother turning them off even when the Hoopl code is active.  Since
-- this is on the old Cmm representation, we can't reuse the code either:
--  * reg = reg      --> nop
--  * if 0 then jump --> nop
--  * if 1 then jump --> jump
-- We might be tempted to skip this step entirely of not opt_PIC, but
-- there is some PowerPC code for the non-PIC case, which would also
-- have to be separated.
cmmStmtConFold :: CmmStmt -> CmmOptM CmmStmt
cmmStmtConFold stmt
   = case stmt of
        CmmAssign reg src
           -> do src' <- cmmExprConFold DataReference src
                 return $ case src' of
                   CmmReg reg' | reg == reg' -> CmmNop
                   new_src -> CmmAssign reg new_src

        CmmStore addr src
           -> do addr' <- cmmExprConFold DataReference addr
                 src'  <- cmmExprConFold DataReference src
                 return $ CmmStore addr' src'

        CmmJump addr live
           -> do addr' <- cmmExprConFold JumpReference addr
                 return $ CmmJump addr' live

        CmmCall target regs args returns
           -> do target' <- case target of
                              CmmCallee e conv -> do
                                e' <- cmmExprConFold CallReference e
                                return $ CmmCallee e' conv
                              op@(CmmPrim _ Nothing) ->
                                return op
                              CmmPrim op (Just stmts) ->
                                do stmts' <- mapM cmmStmtConFold stmts
                                   return $ CmmPrim op (Just stmts')
                 args' <- mapM (\(CmmHinted arg hint) -> do
                                  arg' <- cmmExprConFold DataReference arg
                                  return (CmmHinted arg' hint)) args
                 return $ CmmCall target' regs args' returns

        CmmCondBranch test dest
           -> do test' <- cmmExprConFold DataReference test
                 dflags <- getDynFlags
                 return $ case test' of
                   CmmLit (CmmInt 0 _) ->
                     CmmComment (mkFastString ("deleted: " ++
                                        showSDoc dflags (pprStmt stmt)))

                   CmmLit (CmmInt _ _) -> CmmBranch dest
                   _other -> CmmCondBranch test' dest

        CmmSwitch expr ids
           -> do expr' <- cmmExprConFold DataReference expr
                 return $ CmmSwitch expr' ids

        other
           -> return other

cmmExprConFold :: ReferenceKind -> CmmExpr -> CmmOptM CmmExpr
cmmExprConFold referenceKind expr = do
    dflags <- getDynFlags
    -- Skip constant folding if new code generator is running
    -- (this optimization is done in Hoopl)
    -- SDM: re-enabled for now, while cmmRewriteAssignments is turned off
    let expr' = if False -- dopt Opt_TryNewCodeGen dflags
                    then expr
                    else cmmExprCon (targetPlatform dflags) expr
    cmmExprNative referenceKind expr'

cmmExprCon :: Platform -> CmmExpr -> CmmExpr
cmmExprCon platform (CmmLoad addr rep) = CmmLoad (cmmExprCon platform addr) rep
cmmExprCon platform (CmmMachOp mop args)
    = cmmMachOpFold platform mop (map (cmmExprCon platform) args)
cmmExprCon _ other = other

-- handles both PIC and non-PIC cases... a very strange mixture
-- of things to do.
cmmExprNative :: ReferenceKind -> CmmExpr -> CmmOptM CmmExpr
cmmExprNative referenceKind expr = do
     dflags <- getDynFlags
     let platform = targetPlatform dflags
         arch = platformArch platform
     case expr of
        CmmLoad addr rep
           -> do addr' <- cmmExprNative DataReference addr
                 return $ CmmLoad addr' rep

        CmmMachOp mop args
           -> do args' <- mapM (cmmExprNative DataReference) args
                 return $ CmmMachOp mop args'

        CmmLit (CmmLabel lbl)
           -> do
                cmmMakeDynamicReference dflags addImportCmmOpt referenceKind lbl
        CmmLit (CmmLabelOff lbl off)
           -> do
                 dynRef <- cmmMakeDynamicReference dflags addImportCmmOpt referenceKind lbl
                 -- need to optimize here, since it's late
                 return $ cmmMachOpFold platform (MO_Add wordWidth) [
                     dynRef,
                     (CmmLit $ CmmInt (fromIntegral off) wordWidth)
                   ]

        -- On powerpc (non-PIC), it's easier to jump directly to a label than
        -- to use the register table, so we replace these registers
        -- with the corresponding labels:
        CmmReg (CmmGlobal EagerBlackholeInfo)
          | arch == ArchPPC && not opt_PIC
          -> cmmExprNative referenceKind $
             CmmLit (CmmLabel (mkCmmCodeLabel rtsPackageId (fsLit "__stg_EAGER_BLACKHOLE_info")))
        CmmReg (CmmGlobal GCEnter1)
          | arch == ArchPPC && not opt_PIC
          -> cmmExprNative referenceKind $
             CmmLit (CmmLabel (mkCmmCodeLabel rtsPackageId (fsLit "__stg_gc_enter_1")))
        CmmReg (CmmGlobal GCFun)
          | arch == ArchPPC && not opt_PIC
          -> cmmExprNative referenceKind $
             CmmLit (CmmLabel (mkCmmCodeLabel rtsPackageId (fsLit "__stg_gc_fun")))

        other
           -> return other

\end{code}
<|MERGE_RESOLUTION|>--- conflicted
+++ resolved
@@ -214,22 +214,13 @@
                -> Handle -> UniqSupply -> Stream IO RawCmmGroup () -> IO ()
 nativeCodeGen' dflags ncgImpl h us cmms
  = do
-<<<<<<< HEAD
-	let platform = targetPlatform dflags
+        let platform = targetPlatform dflags
             split_cmms  = Stream.map add_split cmms
-=======
-        let platform = targetPlatform dflags
-            split_cmms  = concat $ map add_split cmms
->>>>>>> 0d19922a
         -- BufHandle is a performance hack.  We could hide it inside
         -- Pretty if it weren't for the fact that we do lots of little
         -- printDocs here (in order to do codegen in constant space).
         bufh <- newBufHandle h
-<<<<<<< HEAD
         (imports, prof) <- cmmNativeGenStream dflags ncgImpl bufh us split_cmms [] [] 0
-=======
-        (imports, prof) <- cmmNativeGens dflags ncgImpl bufh us split_cmms [] [] 0
->>>>>>> 0d19922a
         bFlush bufh
 
         let (native, colorStats, linearStats)
@@ -330,13 +321,8 @@
                        Maybe [Linear.RegAllocStats])],
                       UniqSupply )
 
-<<<<<<< HEAD
 cmmNativeGens _ _ _ us [] impAcc profAcc _
         = return (impAcc,profAcc,us)
-=======
-cmmNativeGens _ _ _ _ [] impAcc profAcc _
-        = return (reverse impAcc, reverse profAcc)
->>>>>>> 0d19922a
 
 cmmNativeGens dflags ncgImpl h us (cmm : cmms) impAcc profAcc count
  = do
@@ -862,17 +848,11 @@
 cmmToCmm :: DynFlags -> RawCmmDecl -> (RawCmmDecl, [CLabel])
 cmmToCmm _ top@(CmmData _ _) = (top, [])
 cmmToCmm dflags (CmmProc info lbl (ListGraph blocks)) = runCmmOpt dflags $ do
-<<<<<<< HEAD
-  let platform = targetPlatform dflags
-
   let reachable_blocks | dopt Opt_TryNewCodeGen dflags = blocks
                        | otherwise = cmmEliminateDeadBlocks blocks
       -- The new codegen path has already eliminated unreachable blocks by now
 
-  blocks' <- mapM cmmBlockConFold (cmmMiniInline platform reachable_blocks)
-=======
-  blocks' <- mapM cmmBlockConFold (cmmMiniInline dflags (cmmEliminateDeadBlocks blocks))
->>>>>>> 0d19922a
+  blocks' <- mapM cmmBlockConFold (cmmMiniInline dflags reachable_blocks)
   return $ CmmProc info lbl (ListGraph blocks')
 
 newtype CmmOptM a = CmmOptM (([CLabel], DynFlags) -> (# a, [CLabel] #))
