--- conflicted
+++ resolved
@@ -490,18 +490,10 @@
                 -> LHsContext RdrName -> HsConDeclDetails RdrName
                 -> ConDecl RdrName
 
-<<<<<<< HEAD
 mkSimpleConDecl name mb_forall cxt details
-  = ConDecl { con_old_rec  = False
-            , con_names    = [name]
+  = ConDecl { con_names    = [name]
             , con_explicit = explicit
             , con_qvars    = qvars
-=======
-mkSimpleConDecl name qvars cxt details
-  = ConDecl { con_names    = [name]
-            , con_explicit = Explicit
-            , con_qvars    = mkHsQTvs qvars
->>>>>>> 8868ff3e
             , con_cxt      = cxt
             , con_details  = details
             , con_res      = ResTyH98
@@ -513,40 +505,24 @@
 
 mkGadtDecl :: [Located RdrName]
            -> LHsType RdrName     -- Always a HsForAllTy
-<<<<<<< HEAD
-           -> P ([AddAnn], ConDecl RdrName)
-mkGadtDecl names ty
-  = do { let gadt = mkGadtDecl' names ty
-       ; return ([],gadt) }
+           -> ([AddAnn], ConDecl RdrName)
+mkGadtDecl names ty = ([], mkGadtDecl' names ty)
 
 mkGadtDecl' :: [Located RdrName]
             -> LHsType RdrName
             -> ConDecl RdrName
-
-mkGadtDecl' names lbody_ty@(L loc body_ty)
-=======
-           -> ([AddAnn], ConDecl RdrName)
-mkGadtDecl names (L l ty) =
-  let (anns, ty') = flattenHsForAllTyKeepAnns ty
-      gadt        = mkGadtDecl' names (L l ty')
-  in (anns, gadt)
-
-mkGadtDecl' :: [Located RdrName]
-            ->  LHsType RdrName     -- Always a HsForAllTy
-            -> (ConDecl RdrName)
 -- We allow C,D :: ty
 -- and expand it as if it had been
 --    C :: ty; D :: ty
 -- (Just like type signatures in general.)
-mkGadtDecl' names (L ls (HsForAllTy imp _ qvars cxt tau))
->>>>>>> 8868ff3e
+
+mkGadtDecl' names lbody_ty@(L loc body_ty)
   = mk_gadt_con names
   where
     (tvs, cxt, tau) = splitLHsSigmaTy lbody_ty
     (details, res_ty)           -- See Note [Sorting out the result type]
       = case tau of
           L _ (HsFunTy (L l (HsRecTy flds)) res_ty)
-<<<<<<< HEAD
                   -> (RecCon (L l flds), res_ty)
           _other  -> (PrefixCon [], tau)
 
@@ -555,19 +531,9 @@
                  _             -> False
 
     mk_gadt_con names
-       = ConDecl { con_old_rec  = False
-                 , con_names    = names
+       = ConDecl { con_names    = names
                  , con_explicit = explicit
                  , con_qvars    = mkHsQTvs tvs
-=======
-                                            -> (RecCon (L l flds), res_ty)
-          _other                            -> (PrefixCon [], tau)
-
-    mk_gadt_con names
-       = ConDecl { con_names    = names
-                 , con_explicit = imp
-                 , con_qvars    = qvars
->>>>>>> 8868ff3e
                  , con_cxt      = cxt
                  , con_details  = details
                  , con_res      = ResTyGADT loc res_ty
@@ -947,17 +913,11 @@
         let match_span = combineSrcSpans lhs_loc rhs_span
         -- Add back the annotations stripped from any HsPar values in the lhs
         -- mapM_ (\a -> a match_span) ann
-<<<<<<< HEAD
         return (ann,makeFunBind fun is_infix
-                  [L match_span (Match { m_fun_id_infix = Just (fun,is_infix)
+                  [L match_span (Match { m_fixity = FunBindMatch fun is_infix
                                        , m_pats = ps
                                        , m_type = opt_sig
                                        , m_grhss = grhss })])
-=======
-        return (ann,makeFunBind fun
-                  [L match_span (Match (FunBindMatch fun is_infix)
-                                 ps opt_sig grhss)])
->>>>>>> 8868ff3e
         -- The span of the match covers the entire equation.
         -- That isn't quite right, but it'll do for now.
 
