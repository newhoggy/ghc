--- conflicted
+++ resolved
@@ -83,15 +83,11 @@
     memcount       n_new_large_words;   // words of new large objects
                                         // (for allocation stats)
 
-<<<<<<< HEAD
     bdescr *       prim_blocks;         // blocks of primitive objects
-    unsigned int   n_prim_blocks;       // these blocks are marked/swept,
-    unsigned int   n_prim_words;        // not copied.
-
-    unsigned int   max_blocks;		// max blocks
-=======
+    memcount       n_prim_blocks;       // these blocks are marked/swept,
+    memcount       n_prim_words;        // not copied.
+
     memcount       max_blocks;          // max blocks
->>>>>>> 927df648
 
     StgTSO *       threads;             // threads in this gen
                                         // linked via global_link
