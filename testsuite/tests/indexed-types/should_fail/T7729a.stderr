<<<<<<< HEAD

T7729a.hs:36:31:
    Occurs check: cannot construct the infinite type: m0 ~ t0 m0
    Expected type: m0 a
      Actual type: BasePrimMonad (Rand m) a
    In the first argument of ‘lift’, namely ‘x’
    In the first argument of ‘liftPrim’, namely ‘(lift x)’
=======

T7729a.hs:36:26:
    Couldn't match type ‘BasePrimMonad (Rand m)’
                  with ‘t0 (BasePrimMonad (Rand m))’
    The type variable ‘t0’ is ambiguous
    Expected type: BasePrimMonad (Rand m) a
      Actual type: t0 (BasePrimMonad (Rand m)) a
    Relevant bindings include
      x :: BasePrimMonad (Rand m) a (bound at T7729a.hs:36:12)
      liftPrim :: BasePrimMonad (Rand m) a -> Rand m a
        (bound at T7729a.hs:36:3)
    In the first argument of ‘liftPrim’, namely ‘(lift x)’
    In the expression: liftPrim (lift x)
>>>>>>> c4eb0176
<|MERGE_RESOLUTION|>--- conflicted
+++ resolved
@@ -1,12 +1,3 @@
-<<<<<<< HEAD
-
-T7729a.hs:36:31:
-    Occurs check: cannot construct the infinite type: m0 ~ t0 m0
-    Expected type: m0 a
-      Actual type: BasePrimMonad (Rand m) a
-    In the first argument of ‘lift’, namely ‘x’
-    In the first argument of ‘liftPrim’, namely ‘(lift x)’
-=======
 
 T7729a.hs:36:26:
     Couldn't match type ‘BasePrimMonad (Rand m)’
@@ -19,5 +10,4 @@
       liftPrim :: BasePrimMonad (Rand m) a -> Rand m a
         (bound at T7729a.hs:36:3)
     In the first argument of ‘liftPrim’, namely ‘(lift x)’
-    In the expression: liftPrim (lift x)
->>>>>>> c4eb0176
+    In the expression: liftPrim (lift x)