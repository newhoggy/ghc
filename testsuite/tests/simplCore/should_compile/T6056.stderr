Rule fired: foldr/nil
Rule fired: foldr/nil
Rule fired: SPEC/T6056 $wsmallerAndRest @ Integer
Rule fired: SPEC/T6056 $wsmallerAndRest @ Int
Rule fired: Class op <
Rule fired: Class op <
Rule fired: SPEC/T6056 $wsmallerAndRest @ Integer
Rule fired: SPEC/T6056 $wsmallerAndRest @ Integer
Rule fired: SPEC/T6056 $wsmallerAndRest @ Int
Rule fired: SPEC/T6056 $wsmallerAndRest @ Int
Rule fired: SPEC/T6056 $wsmallerAndRest @ Int
<<<<<<< HEAD
Rule fired: SPEC/T6056 $wsmallerAndRest @ Integer
=======
Rule fired: SPEC/T6056 $wsmallerAndRest @ Integer
>>>>>>> c4eb0176
<|MERGE_RESOLUTION|>--- conflicted
+++ resolved
@@ -9,8 +9,4 @@
 Rule fired: SPEC/T6056 $wsmallerAndRest @ Int
 Rule fired: SPEC/T6056 $wsmallerAndRest @ Int
 Rule fired: SPEC/T6056 $wsmallerAndRest @ Int
-<<<<<<< HEAD
 Rule fired: SPEC/T6056 $wsmallerAndRest @ Integer
-=======
-Rule fired: SPEC/T6056 $wsmallerAndRest @ Integer
->>>>>>> c4eb0176
